/*
 * Copyright 2017-2021 original authors
 *
 * Licensed under the Apache License, Version 2.0 (the "License");
 * you may not use this file except in compliance with the License.
 * You may obtain a copy of the License at
 *
 * https://www.apache.org/licenses/LICENSE-2.0
 *
 * Unless required by applicable law or agreed to in writing, software
 * distributed under the License is distributed on an "AS IS" BASIS,
 * WITHOUT WARRANTIES OR CONDITIONS OF ANY KIND, either express or implied.
 * See the License for the specific language governing permissions and
 * limitations under the License.
 */
package io.micronaut.annotation.processing;

import io.micronaut.annotation.processing.visitor.JavaElementFactory;
import io.micronaut.annotation.processing.visitor.JavaMethodElement;
import io.micronaut.annotation.processing.visitor.JavaVisitorContext;
import io.micronaut.aop.Adapter;
import io.micronaut.aop.Interceptor;
import io.micronaut.aop.InterceptorBinding;
import io.micronaut.aop.InterceptorKind;
import io.micronaut.aop.Introduction;
import io.micronaut.aop.internal.intercepted.InterceptedMethodUtil;
import io.micronaut.aop.writer.AopProxyWriter;
import io.micronaut.context.RequiresCondition;
import io.micronaut.context.annotation.Bean;
import io.micronaut.context.annotation.ConfigurationBuilder;
import io.micronaut.context.annotation.ConfigurationInject;
import io.micronaut.context.annotation.ConfigurationReader;
import io.micronaut.context.annotation.Context;
import io.micronaut.context.annotation.DefaultScope;
import io.micronaut.context.annotation.EachProperty;
import io.micronaut.context.annotation.Executable;
import io.micronaut.context.annotation.Factory;
import io.micronaut.context.annotation.Property;
import io.micronaut.context.annotation.Requires;
import io.micronaut.context.annotation.Value;
import io.micronaut.core.annotation.AccessorsStyle;
import io.micronaut.core.annotation.AnnotationClassValue;
import io.micronaut.core.annotation.AnnotationMetadata;
import io.micronaut.core.annotation.AnnotationUtil;
import io.micronaut.core.annotation.Internal;
import io.micronaut.core.annotation.NonNull;
import io.micronaut.core.annotation.Nullable;
import io.micronaut.core.bind.annotation.Bindable;
import io.micronaut.core.naming.NameUtils;
import io.micronaut.core.util.ArrayUtils;
import io.micronaut.core.util.CollectionUtils;
import io.micronaut.core.util.StringUtils;
import io.micronaut.core.value.OptionalValues;
import io.micronaut.inject.annotation.AbstractAnnotationMetadataBuilder;
import io.micronaut.inject.annotation.AnnotationMetadataHierarchy;
import io.micronaut.inject.annotation.AnnotationMetadataReference;
import io.micronaut.inject.annotation.MutableAnnotationMetadata;
import io.micronaut.inject.ast.ClassElement;
import io.micronaut.inject.ast.ElementQuery;
import io.micronaut.inject.ast.FieldElement;
import io.micronaut.inject.ast.MethodElement;
import io.micronaut.inject.ast.ParameterElement;
import io.micronaut.inject.ast.TypedElement;
import io.micronaut.inject.configuration.ConfigurationMetadata;
import io.micronaut.inject.configuration.ConfigurationMetadataBuilder;
import io.micronaut.inject.configuration.ConfigurationMetadataWriter;
import io.micronaut.inject.configuration.PropertyMetadata;
import io.micronaut.inject.processing.JavaModelUtils;
import io.micronaut.inject.visitor.BeanElementVisitor;
import io.micronaut.inject.visitor.VisitorConfiguration;
import io.micronaut.inject.writer.AbstractBeanDefinitionBuilder;
import io.micronaut.inject.writer.BeanDefinitionReferenceWriter;
import io.micronaut.inject.writer.BeanDefinitionVisitor;
import io.micronaut.inject.writer.BeanDefinitionWriter;
import io.micronaut.inject.writer.OriginatingElements;

import javax.annotation.processing.ProcessingEnvironment;
import javax.annotation.processing.RoundEnvironment;
import javax.annotation.processing.SupportedOptions;
import javax.lang.model.element.AnnotationMirror;
import javax.lang.model.element.AnnotationValue;
import javax.lang.model.element.Element;
import javax.lang.model.element.ElementKind;
import javax.lang.model.element.ExecutableElement;
import javax.lang.model.element.Modifier;
import javax.lang.model.element.Name;
import javax.lang.model.element.PackageElement;
import javax.lang.model.element.TypeElement;
import javax.lang.model.element.TypeParameterElement;
import javax.lang.model.element.VariableElement;
import javax.lang.model.type.DeclaredType;
import javax.lang.model.type.PrimitiveType;
import javax.lang.model.type.TypeKind;
import javax.lang.model.type.TypeMirror;
import javax.lang.model.type.TypeVariable;
import javax.lang.model.util.ElementFilter;
import javax.lang.model.util.ElementScanner8;
import java.io.IOException;
import java.time.Duration;
import java.util.Arrays;
import java.util.Collections;
import java.util.HashSet;
import java.util.LinkedHashMap;
import java.util.LinkedHashSet;
import java.util.List;
import java.util.Map;
import java.util.Objects;
import java.util.Optional;
import java.util.ServiceConfigurationError;
import java.util.ServiceLoader;
import java.util.Set;
import java.util.concurrent.TimeUnit;
import java.util.concurrent.atomic.AtomicInteger;
import java.util.function.Predicate;
import java.util.stream.Collectors;

import static javax.lang.model.element.ElementKind.ANNOTATION_TYPE;
import static javax.lang.model.element.ElementKind.CONSTRUCTOR;
import static javax.lang.model.element.ElementKind.ENUM;
import static javax.lang.model.element.ElementKind.FIELD;

/**
 * <p>The core annotation processor used to generate bean definitions and power AOP for Micronaut.</p>
 *
 * <p>Each dependency injection candidate is visited and {@link BeanDefinitionWriter} is used to produce byte code via ASM.
 * Each bean results in a instanceof {@link io.micronaut.inject.BeanDefinition}</p>
 *
 * @author Graeme Rocher
 * @author Dean Wette
 * @since 1.0
 */
@Internal
@SupportedOptions({AbstractInjectAnnotationProcessor.MICRONAUT_PROCESSING_INCREMENTAL, AbstractInjectAnnotationProcessor.MICRONAUT_PROCESSING_ANNOTATIONS, BeanDefinitionWriter.OMIT_CONFPROP_INJECTION_POINTS})
public class BeanDefinitionInjectProcessor extends AbstractInjectAnnotationProcessor {

    private static final String AROUND_TYPE = AnnotationUtil.ANN_AROUND;
    private static final String INTRODUCTION_TYPE = AnnotationUtil.ANN_INTRODUCTION;
    private static final String[] ANNOTATION_STEREOTYPES = new String[]{
            AnnotationUtil.POST_CONSTRUCT,
            AnnotationUtil.PRE_DESTROY,
            "jakarta.annotation.PreDestroy",
            "jakarta.annotation.PostConstruct",
            "javax.inject.Inject",
            "javax.inject.Qualifier",
            "javax.inject.Singleton",
            "jakarta.inject.Inject",
            "jakarta.inject.Qualifier",
            "jakarta.inject.Singleton",
            "io.micronaut.context.annotation.Bean",
            "io.micronaut.context.annotation.Replaces",
            "io.micronaut.context.annotation.Value",
            "io.micronaut.context.annotation.Property",
            "io.micronaut.context.annotation.Executable",
            AROUND_TYPE,
            AnnotationUtil.ANN_INTERCEPTOR_BINDINGS,
            AnnotationUtil.ANN_INTERCEPTOR_BINDING,
            INTRODUCTION_TYPE
    };
    private static final String ANN_CONSTRAINT = "javax.validation.Constraint";
    private static final String ANN_VALID = "javax.validation.Valid";
    private static final Predicate<AnnotationMetadata> IS_CONSTRAINT = am ->
            am.hasStereotype(ANN_CONSTRAINT) || am.hasStereotype(ANN_VALID);
    private static final String ANN_CONFIGURATION_ADVICE = "io.micronaut.runtime.context.env.ConfigurationAdvice";
    private static final String ANN_VALIDATED = "io.micronaut.validation.Validated";

    private JavaConfigurationMetadataBuilder metadataBuilder;
    private Set<String> beanDefinitions;
    private boolean processingOver;
    private final Set<String> processed = new HashSet<>();

    @Override
    public final synchronized void init(ProcessingEnvironment processingEnv) {
        super.init(processingEnv);
        this.metadataBuilder = new JavaConfigurationMetadataBuilder(elementUtils, typeUtils, annotationUtils);
        ConfigurationMetadataBuilder.setConfigurationMetadataBuilder(metadataBuilder);
        this.beanDefinitions = new LinkedHashSet<>();

        for (BeanElementVisitor<?> visitor : BeanElementVisitor.VISITORS) {
            if (visitor.isEnabled()) {
                try {
                    visitor.start(javaVisitorContext);
                } catch (Exception e) {
                    javaVisitorContext.fail("Error initializing bean element visitor [" + visitor.getClass().getName() + "]: " + e.getMessage(), null);
                }
            }
        }
    }

    @NonNull
    @Override
    protected JavaVisitorContext newVisitorContext(@NonNull ProcessingEnvironment processingEnv) {
        return new JavaVisitorContext(
                processingEnv,
                messager,
                elementUtils,
                annotationUtils,
                typeUtils,
                modelUtils,
                genericUtils,
                filer,
                visitorAttributes,
                getVisitorKind()
        ) {
            @NonNull
            @Override
            public VisitorConfiguration getConfiguration() {
                return new VisitorConfiguration() {
                    @Override
                    public boolean includeTypeLevelAnnotationsInGenericArguments() {
                        return false;
                    }
                };
            }
        };
    }

    @Override
    public final boolean process(Set<? extends TypeElement> annotations, RoundEnvironment roundEnv) {
        processingOver = roundEnv.processingOver();

        if (!processingOver) {

            annotations = annotations
                    .stream()
                    .filter(ann -> {
                        final String name = ann.getQualifiedName().toString();
                        String packageName = NameUtils.getPackageName(name);
                        return !name.equals(AnnotationUtil.KOTLIN_METADATA) && !AnnotationUtil.STEREOTYPE_EXCLUDES.contains(packageName);
                    })
                    .filter(ann -> annotationUtils.hasStereotype(ann, ANNOTATION_STEREOTYPES) || isProcessedAnnotation(ann.getQualifiedName().toString()))
                    .collect(Collectors.toSet());

            if (!annotations.isEmpty()) {
                TypeElement groovyObjectTypeElement = elementUtils.getTypeElement("groovy.lang.GroovyObject");
                TypeMirror groovyObjectType = groovyObjectTypeElement != null ? groovyObjectTypeElement.asType() : null;
                // accumulate all the class elements for all annotated elements
                annotations.forEach(annotation -> roundEnv.getElementsAnnotatedWith(annotation)
                        .stream()
                        // filtering annotation definitions, which are not processed
                        .filter(element -> element.getKind() != ANNOTATION_TYPE)
                        .forEach(element -> {
                            TypeElement typeElement = modelUtils.classElementFor(element);
                            if (typeElement == null) {
                                return;
                            }
                            if (element.getKind() == ENUM) {
                                final AnnotationMetadata am = annotationUtils.getAnnotationMetadata(element);
                                if (isDeclaredBeanInMetadata(am)) {
                                    error(element, "Enum types cannot be defined as beans");
                                }
                                return;
                            }
                            // skip Groovy code, handled by InjectTransform. Required for GroovyEclipse compiler
                            if ((groovyObjectType != null && typeUtils.isAssignable(typeElement.asType(), groovyObjectType))) {
                                return;
                            }

                            String name = typeElement.getQualifiedName().toString();
                            if (!beanDefinitions.contains(name) && !processed.contains(name) && !name.endsWith(BeanDefinitionVisitor.PROXY_SUFFIX)) {
                                boolean isInterface = JavaModelUtils.resolveKind(typeElement, ElementKind.INTERFACE).isPresent();
                                if (!isInterface) {
                                    beanDefinitions.add(name);
                                } else {
                                    if (annotationUtils.hasStereotype(typeElement, INTRODUCTION_TYPE) || annotationUtils.hasStereotype(typeElement, ConfigurationReader.class)) {
                                        beanDefinitions.add(name);
                                    }
                                }
                            }
                        }));
            }

            // remove already processed in previous round
            for (String name : processed) {
                beanDefinitions.remove(name);
            }

            // process remaining
            int count = beanDefinitions.size();
            if (count > 0) {
                note("Creating bean classes for %s type elements", count);
                beanDefinitions.forEach(className -> {
                    if (processed.add(className)) {
                        final TypeElement refreshedClassElement = elementUtils.getTypeElement(className);
                        try {
                            final AnnBeanElementVisitor visitor = new AnnBeanElementVisitor(refreshedClassElement);
                            refreshedClassElement.accept(visitor, className);
                            visitor.getBeanDefinitionWriters().forEach((name, writer) -> {
                                String beanDefinitionName = writer.getBeanDefinitionName();
                                if (processed.add(beanDefinitionName)) {
                                    processBeanDefinitions(writer);
                                }
                            });
                            AnnotationUtils.invalidateMetadata(refreshedClassElement);
                        } catch (PostponeToNextRoundException e) {
                            processed.remove(className);
                        }
                    }
                });
                AnnotationUtils.invalidateCache();
            }
        }

        /*
        Since the underlying Filer expects us to write only once into a file we need to make sure it happens in the last
        processing round.
        */
        if (processingOver) {
            try {
                writeBeanDefinitionsToMetaInf();
                for (BeanElementVisitor<?> visitor : BeanElementVisitor.VISITORS) {
                    if (visitor.isEnabled()) {
                        try {
                            visitor.finish(javaVisitorContext);
                        } catch (Exception e) {
                            javaVisitorContext.fail("Error finalizing bean element visitor [" + visitor.getClass().getName() + "]: " + e.getMessage(), null);
                        }
                    }
                }
                final List<AbstractBeanDefinitionBuilder> beanElementBuilders = javaVisitorContext.getBeanElementBuilders();
                if (CollectionUtils.isNotEmpty(beanElementBuilders)) {
                    try {
                        AbstractBeanDefinitionBuilder.writeBeanDefinitionBuilders(classWriterOutputVisitor, beanElementBuilders);
                    } catch (IOException e) {
                        // raise a compile error
                        String message = e.getMessage();
                        error("Unexpected error: %s", message != null ? message : e.getClass().getSimpleName());
                    }
                }

                writeConfigurationMetadata();
            } finally {
                AnnotationUtils.invalidateCache();
                AbstractAnnotationMetadataBuilder.clearMutated();
                JavaAnnotationMetadataBuilder.clearCaches();
            }
        }

        return false;
    }

    /**
     * Writes {@link io.micronaut.inject.BeanDefinitionReference} into /META-INF/services/io.micronaut.inject.BeanDefinitionReference.
     */
    private void writeBeanDefinitionsToMetaInf() {
        try {
            classWriterOutputVisitor.finish();
        } catch (Exception e) {
            String message = e.getMessage();
            error("Error occurred writing META-INF files: %s", message != null ? message : e);
        }
    }

    private void writeConfigurationMetadata() {
        ConfigurationMetadataBuilder.getConfigurationMetadataBuilder().ifPresent(builder -> {
            try {
                if (builder.hasMetadata()) {
                    ServiceLoader<ConfigurationMetadataWriter> writers = ServiceLoader.load(ConfigurationMetadataWriter.class, getClass().getClassLoader());

                    try {
                        for (ConfigurationMetadataWriter writer : writers) {
                            writeConfigurationMetadata(builder, writer);
                        }
                    } catch (ServiceConfigurationError e) {
                        warning("Unable to load ConfigurationMetadataWriter due to : %s", e.getMessage());
                    }
                }
            } finally {
                ConfigurationMetadataBuilder.setConfigurationMetadataBuilder(null);
            }
        });

    }

    private void writeConfigurationMetadata(ConfigurationMetadataBuilder<?> metadataBuilder, ConfigurationMetadataWriter writer) {
        try {
            writer.write(metadataBuilder, classWriterOutputVisitor);
        } catch (IOException e) {
            warning("Error occurred writing configuration metadata: %s", e.getMessage());
        }
    }

    private void processBeanDefinitions(BeanDefinitionVisitor beanDefinitionWriter) {
        try {
            beanDefinitionWriter.visitBeanDefinitionEnd();
            if (beanDefinitionWriter.isEnabled()) {
                beanDefinitionWriter.accept(classWriterOutputVisitor);
                BeanDefinitionReferenceWriter beanDefinitionReferenceWriter =
                        new BeanDefinitionReferenceWriter(beanDefinitionWriter);
                beanDefinitionReferenceWriter.setRequiresMethodProcessing(beanDefinitionWriter.requiresMethodProcessing());

                String className = beanDefinitionReferenceWriter.getBeanDefinitionQualifiedClassName();
                processed.add(className);
                beanDefinitionReferenceWriter.setContextScope(
                        beanDefinitionWriter.getAnnotationMetadata().hasDeclaredAnnotation(Context.class));

                beanDefinitionReferenceWriter.accept(classWriterOutputVisitor);
            }
        } catch (IOException e) {
            // raise a compile error
            String message = e.getMessage();
            error("Unexpected error: %s", message != null ? message : e.getClass().getSimpleName());
        }
    }

    private String getPropertyMetadataTypeReference(TypeMirror valueType) {
        if (modelUtils.isOptional(valueType)) {
            return genericUtils.getFirstTypeArgument(valueType)
                    .map(typeMirror -> modelUtils.resolveTypeName(typeMirror))
                    .orElseGet(() -> modelUtils.resolveTypeName(valueType));
        } else {
            return modelUtils.resolveTypeName(valueType);
        }
    }

    private AnnotationMetadata addPropertyMetadata(io.micronaut.inject.ast.Element targetElement, PropertyMetadata propertyMetadata) {
        return targetElement.annotate(Property.class, (builder) -> builder.member("name", propertyMetadata.getPath())).getAnnotationMetadata();
    }

    private boolean isDeclaredBeanInMetadata(AnnotationMetadata concreteClassMetadata) {
        return concreteClassMetadata.hasDeclaredStereotype(Bean.class) ||
                concreteClassMetadata.hasStereotype(AnnotationUtil.SCOPE) ||
                concreteClassMetadata.hasStereotype(DefaultScope.class);
    }

    /**
     * Annotation Bean element visitor.
     */
    class AnnBeanElementVisitor extends ElementScanner8<Object, Object> {
        private final TypeElement concreteClass;
        private final AnnotationMetadata concreteClassMetadata;
        private final Map<Name, BeanDefinitionVisitor> beanDefinitionWriters;
        private final boolean isConfigurationPropertiesType;
        private final boolean isFactoryType;
        private final boolean isExecutableType;
        private final boolean isAopProxyType;
        private final OptionalValues<Boolean> aopSettings;
        private final boolean isDeclaredBean;
        private final JavaElementFactory elementFactory;
        private final ClassElement concreteClassElement;
        private final MethodElement constructorElement;
        private final AnnotationMetadata constructorAnnotationMetadata;
        private ConfigurationMetadata configurationMetadata;
        private final AtomicInteger adaptedMethodIndex = new AtomicInteger(0);
        private final AtomicInteger factoryMethodIndex = new AtomicInteger(0);
        private AnnotationMetadata currentClassMetadata;
        private final Set<Name> visitedTypes = new HashSet<>();

        /**
         * @param concreteClass The {@link TypeElement}
         */
        AnnBeanElementVisitor(TypeElement concreteClass) {
            this.concreteClass = concreteClass;
            this.concreteClassMetadata = annotationUtils.getAnnotationMetadata(concreteClass);
            this.currentClassMetadata = concreteClassMetadata;
            this.elementFactory = javaVisitorContext.getElementFactory();
            this.concreteClassElement = elementFactory.newClassElement(concreteClass, concreteClassMetadata);
            this.beanDefinitionWriters = new LinkedHashMap<>();
            this.isFactoryType = concreteClassMetadata.hasStereotype(Factory.class);
            this.isConfigurationPropertiesType = concreteClassMetadata.hasDeclaredStereotype(ConfigurationReader.class) || concreteClassMetadata.hasDeclaredStereotype(EachProperty.class);
            this.isAopProxyType = !concreteClassElement.isAbstract() && !concreteClassElement.isAssignable(Interceptor.class) && hasAroundStereotype(concreteClassMetadata);
            this.aopSettings = isAopProxyType ? concreteClassMetadata.getValues(AROUND_TYPE, Boolean.class) : OptionalValues.empty();
            this.constructorElement = concreteClassElement.getPrimaryConstructor().orElse(null);
            MethodElement constructorElement = this.constructorElement;
            if (constructorElement != null) {
                postponeIfParametersContainErrors((ExecutableElement) constructorElement.getNativeType());
            }
            this.constructorAnnotationMetadata = constructorElement != null ? constructorElement.getAnnotationMetadata() : AnnotationMetadata.EMPTY_METADATA;
            this.isExecutableType = isAopProxyType || concreteClassMetadata.hasStereotype(Executable.class);
            boolean hasQualifier = concreteClassMetadata.hasStereotype(AnnotationUtil.QUALIFIER) && !concreteClassElement.isAbstract();
            this.isDeclaredBean = isDeclaredBean(constructorElement, hasQualifier);
        }

        private void postponeIfParametersContainErrors(ExecutableElement executableElement) {
            if (executableElement != null && !processingOver) {
                List<? extends VariableElement> parameters = executableElement.getParameters();
                for (VariableElement parameter : parameters) {
                    TypeMirror typeMirror = parameter.asType();
                    if ((typeMirror.getKind() == TypeKind.ERROR)) {
                        throw new PostponeToNextRoundException();
                    }
                }
            }
        }

        private boolean isDeclaredBean(@Nullable MethodElement constructor, boolean hasQualifier) {
            final AnnotationMetadata concreteClassMetadata = this.concreteClassMetadata;
            return isExecutableType ||
                    isDeclaredBeanInMetadata(concreteClassMetadata) ||
                    (constructor != null && constructor.hasStereotype(AnnotationUtil.INJECT)) || hasQualifier;
        }

        /**
         * @return The bean definition writers
         */
        Map<Name, BeanDefinitionVisitor> getBeanDefinitionWriters() {
            return beanDefinitionWriters;
        }

        @Override
        public Object visitType(TypeElement classElement, Object o) {
            Name classElementQualifiedName = classElement.getQualifiedName();
            if ("java.lang.Record".equals(classElementQualifiedName.toString())) {
                return o;
            }
            if (visitedTypes.contains(classElementQualifiedName)) {
                // bail out if already visited
                return o;
            }
            boolean isInterface = concreteClassElement.isInterface();
            visitedTypes.add(classElementQualifiedName);
            AnnotationMetadata typeAnnotationMetadata = annotationUtils.getAnnotationMetadata(classElement);
            this.currentClassMetadata = typeAnnotationMetadata;

            if (isConfigurationPropertiesType) {
                this.configurationMetadata = metadataBuilder.visitProperties(
                        concreteClass,
                        concreteClassElement.getDocumentation().orElse(null)
                );
                if (isInterface) {
                    typeAnnotationMetadata = concreteClassElement.annotate(
                            ANN_CONFIGURATION_ADVICE
                    ).getAnnotationMetadata();
                    this.currentClassMetadata = typeAnnotationMetadata;
                }
            }
            // don't process inner class unless this is the visitor for it
            final Name qualifiedName = concreteClass.getQualifiedName();
            boolean isTypeConcreteClass = qualifiedName.equals(classElementQualifiedName);

            if (typeAnnotationMetadata.hasStereotype(INTRODUCTION_TYPE) && isTypeConcreteClass) {
                AopProxyWriter aopProxyWriter = createIntroductionAdviceWriter(concreteClassElement);

                if (constructorElement != null) {
                    aopProxyWriter.visitBeanDefinitionConstructor(
                            constructorElement,
                            concreteClassElement.isPrivate(),
                            javaVisitorContext
                    );
                } else {
                    aopProxyWriter.visitDefaultConstructor(concreteClassMetadata, javaVisitorContext);
                }
                beanDefinitionWriters.put(classElementQualifiedName, aopProxyWriter);
                visitAnnotationMetadata(aopProxyWriter, this.currentClassMetadata);
                visitIntroductionAdviceInterface(classElement, typeAnnotationMetadata, aopProxyWriter);

                if (!isInterface) {

                    List<? extends Element> elements = classElement.getEnclosedElements().stream()
                            // already handled the public ctor
                            .filter(element -> element.getKind() != CONSTRUCTOR)
                            .collect(Collectors.toList());
                    return scan(elements, o);
                } else {
                    return null;
                }

            } else {
                Element enclosingElement = classElement.getEnclosingElement();
                if (!JavaModelUtils.isClass(enclosingElement) || isTypeConcreteClass) {
                    if (isTypeConcreteClass) {
                        if (isDeclaredBean) {
                            // we know this class has supported annotations so we need a beandef writer for it
                            PackageElement packageElement = elementUtils.getPackageOf(classElement);
                            if (packageElement.isUnnamed()) {
                                error(classElement, "Micronaut beans cannot be in the default package");
                                return null;
                            }
                            BeanDefinitionVisitor beanDefinitionWriter = getOrCreateBeanDefinitionWriter(classElement, qualifiedName);
                            visitAnnotationMetadata(beanDefinitionWriter, this.currentClassMetadata);

                            if (isAopProxyType) {

                                if (modelUtils.isFinal(classElement)) {
                                    error(classElement, "Cannot apply AOP advice to final class. Class must be made non-final to support proxying: " + classElement);
                                    return null;
                                }
                                io.micronaut.core.annotation.AnnotationValue<?>[] interceptorTypes =
                                        InterceptedMethodUtil.resolveInterceptorBinding(concreteClassMetadata, InterceptorKind.AROUND);
                                resolveAopProxyWriter(
                                        beanDefinitionWriter,
                                        aopSettings,
                                        false,
                                        this.constructorElement,
                                        interceptorTypes
                                );
                            }
                        } else {
                            if (modelUtils.isAbstract(classElement)) {
                                return null;
                            }
                        }
                    }

                    List<? extends Element> elements = classElement
                            .getEnclosedElements()
                            .stream()
                            // already handled the public ctor
                            .filter(element -> element.getKind() != CONSTRUCTOR)
                            .collect(Collectors.toList());

                    if (isConfigurationPropertiesType) {
                        // handle non @Inject, @Value fields as config properties
                        List<? extends Element> members = elementUtils.getAllMembers(classElement);
                        ElementFilter.fieldsIn(members).forEach(
                                field -> {
                                    if (classElement != field.getEnclosingElement()) {

                                        AnnotationMetadata fieldAnnotationMetadata = annotationUtils.getDeclaredAnnotationMetadata(field);
                                        boolean isConfigBuilder = fieldAnnotationMetadata.hasStereotype(ConfigurationBuilder.class);
                                        if (modelUtils.isStatic(field)) {
                                            return;
                                        }
                                        // its common for builders to be initialized, so allow final
                                        if (!modelUtils.isFinal(field) || isConfigBuilder) {
                                            visitConfigurationProperty(field, fieldAnnotationMetadata);
                                        }
                                    }
                                }
                        );

                        AnnotationMetadataHierarchy annotationMetadata = new AnnotationMetadataHierarchy(concreteClassMetadata, constructorAnnotationMetadata);
                        final String[] readPrefixes = annotationMetadata.getValue(AccessorsStyle.class, "readPrefixes", String[].class)
                                .orElse(new String[]{AccessorsStyle.DEFAULT_READ_PREFIX});
                        final String[] writePrefixes = annotationMetadata.getValue(AccessorsStyle.class, "writePrefixes", String[].class)
                                .orElse(new String[]{AccessorsStyle.DEFAULT_WRITE_PREFIX});

                        ElementFilter.methodsIn(members).forEach(method -> {
                            boolean isCandidateMethod = !modelUtils.isStatic(method) &&
                                    !modelUtils.isPrivate(method) &&
                                    !modelUtils.isAbstract(method);
                            if (isCandidateMethod) {
                                Element e = method.getEnclosingElement();
                                if (e instanceof TypeElement && !e.equals(classElement)) {
                                    String methodName = method.getSimpleName().toString();
                                    if (NameUtils.isWriterName(methodName, writePrefixes) && method.getParameters().size() == 1) {
                                        visitConfigurationPropertySetter(method);
                                    } else if (NameUtils.isReaderName(methodName, readPrefixes)) {
                                        BeanDefinitionVisitor writer = getOrCreateBeanDefinitionWriter(concreteClass, concreteClass.getQualifiedName());
                                        if (!writer.isValidated()) {
                                            writer.setValidated(IS_CONSTRAINT.test(annotationUtils.getAnnotationMetadata(method)));
                                        }
                                    }
                                }
                            }
                        });
                    } else {
                        TypeElement superClass = modelUtils.superClassFor(classElement);
                        if (superClass != null && !modelUtils.isObjectClass(superClass)) {
                            superClass.accept(this, o);
                        }
                    }

                    return scan(elements, o);
                } else {
                    return null;
                }
            }
        }

        /**
         * Gets or creates a bean definition writer.
         *
         * @param classElement  The class element
         * @param qualifiedName The name
         * @return The writer
         */
        public BeanDefinitionVisitor getOrCreateBeanDefinitionWriter(TypeElement classElement, Name qualifiedName) {
            BeanDefinitionVisitor beanDefinitionWriter = beanDefinitionWriters.get(qualifiedName);
            if (beanDefinitionWriter == null) {

                beanDefinitionWriter = createBeanDefinitionWriterFor(classElement);
                Name proxyKey = createProxyKey(beanDefinitionWriter.getBeanDefinitionName());
                beanDefinitionWriters.put(qualifiedName, beanDefinitionWriter);


                BeanDefinitionVisitor proxyWriter = beanDefinitionWriters.get(proxyKey);
                final AnnotationMetadata annotationMetadata = new AnnotationMetadataHierarchy(
                        concreteClassMetadata,
                        constructorAnnotationMetadata
                );
                if (proxyWriter != null) {
                    if (constructorElement != null) {
                        proxyWriter.visitBeanDefinitionConstructor(
                                constructorElement,
                                constructorElement.isPrivate(),
                                javaVisitorContext
                        );
                    } else {
                        proxyWriter.visitDefaultConstructor(
                                annotationMetadata,
                                javaVisitorContext
                        );
                    }
                }

                if (constructorElement != null) {
                    beanDefinitionWriter.visitBeanDefinitionConstructor(
                            constructorElement,
                            constructorElement.isPrivate(),
                            javaVisitorContext
                    );
                } else {
                    beanDefinitionWriter.visitDefaultConstructor(annotationMetadata, javaVisitorContext);
                }
            }
            return beanDefinitionWriter;
        }

        private void visitAnnotationMetadata(BeanDefinitionVisitor writer, AnnotationMetadata annotationMetadata) {
            for (io.micronaut.core.annotation.AnnotationValue<Requires> annotation: annotationMetadata.getAnnotationValuesByType(Requires.class)) {
                annotation.stringValue(RequiresCondition.MEMBER_BEAN_PROPERTY)
                    .ifPresent(beanProperty -> {
                        annotation.stringValue(RequiresCondition.MEMBER_BEAN)
                            .map(className -> elementUtils.getTypeElement(className.replace('$', '.')))
                            .map(element -> elementFactory.newClassElement(element, annotationUtils.getAnnotationMetadata(element)))
                            .ifPresent(classElement -> {
                                String requiredValue = annotation.stringValue().orElse(null);
                                String notEqualsValue = annotation.stringValue(RequiresCondition.MEMBER_NOT_EQUALS).orElse(null);
                                writer.visitAnnotationMemberPropertyInjectionPoint(classElement, beanProperty, requiredValue, notEqualsValue);
                            });
                    });
            }
        }

        private void visitIntroductionAdviceInterface(TypeElement classElement, AnnotationMetadata typeAnnotationMetadata, AopProxyWriter aopProxyWriter) {
            ClassElement introductionType = elementFactory.newClassElement(classElement, typeAnnotationMetadata);
            final AnnotationMetadata resolvedTypeMetadata = annotationUtils.getAnnotationMetadata(classElement);
            final boolean isAopProxyType = hasDeclaredAroundAdvice(resolvedTypeMetadata);
            final boolean isConfigProps = typeAnnotationMetadata.hasAnnotation(ANN_CONFIGURATION_ADVICE);
            if (isConfigProps) {
                metadataBuilder.visitProperties(
                        classElement,
                        null
                );
            }
            classElement.asType().accept(new PublicAbstractMethodVisitor<Object, AopProxyWriter>(classElement, javaVisitorContext) {

                @Override
                protected boolean isAcceptableMethod(ExecutableElement executableElement) {
                    return super.isAcceptableMethod(executableElement)
                            || isAopProxyType
                            || hasMethodLevelAdvice(executableElement);
                }

                private boolean hasMethodLevelAdvice(ExecutableElement executableElement) {
                    final AnnotationMetadata annotationMetadata = annotationUtils.getAnnotationMetadata(executableElement);
                    return hasDeclaredAroundAdvice(annotationMetadata);
                }

                @Override
                protected void accept(DeclaredType type, Element element, AopProxyWriter aopProxyWriter) {
                    ExecutableElement method = (ExecutableElement) element;
                    Element declaredTypeElement = type.asElement();
                    if (declaredTypeElement instanceof TypeElement) {
                        ClassElement declaringClassElement = elementFactory.newClassElement(
                                (TypeElement) declaredTypeElement,
                                concreteClassMetadata
                        );
                        if (!classElement.equals(declaredTypeElement)) {
                            aopProxyWriter.addOriginatingElement(
                                    declaringClassElement
                            );
                        }

                        TypeElement owningType = modelUtils.classElementFor(method);
                        if (owningType == null) {
                            throw new IllegalStateException("Owning type cannot be null");
                        }
                        ClassElement owningTypeElement = elementFactory.newClassElement(owningType, typeAnnotationMetadata);

                        AnnotationMetadata annotationMetadata;

                        if (annotationUtils.isAnnotated(introductionType.getName(), method) || JavaAnnotationMetadataBuilder.hasAnnotation(method, Override.class)) {
                            // Class annotations are referenced by typeAnnotationMetadata
                            annotationMetadata = annotationUtils.newAnnotationBuilder().buildForParent(introductionType.getName(), null, method);
                            annotationMetadata = new AnnotationMetadataHierarchy(typeAnnotationMetadata, annotationMetadata);
                        } else {
                            annotationMetadata = new AnnotationMetadataReference(
                                    aopProxyWriter.getBeanDefinitionName() + BeanDefinitionReferenceWriter.REF_SUFFIX,
                                    typeAnnotationMetadata
                            );
                        }

                        MethodElement javaMethodElement = elementFactory.newMethodElement(
                                introductionType,
                                method,
                                annotationMetadata
                        );
                        String methodName = javaMethodElement.getName();

                        if (!annotationMetadata.hasStereotype(ANN_VALIDATED) &&
                                isDeclaredBean &&
                                Arrays.stream(javaMethodElement.getParameters()).anyMatch(IS_CONSTRAINT)) {
                            annotationMetadata = javaMethodElement.annotate(ANN_VALIDATED).getAnnotationMetadata();
                        }

                        if (isConfigProps) {
                            if (javaMethodElement.isAbstract()) {

                                if (!aopProxyWriter.isValidated()) {
                                    aopProxyWriter.setValidated(IS_CONSTRAINT.test(annotationMetadata));
                                }

                                final String[] readPrefixes = declaringClassElement.getValue(AccessorsStyle.class, "readPrefixes", String[].class)
                                        .orElse(new String[]{AccessorsStyle.DEFAULT_READ_PREFIX});

                                if (!NameUtils.isReaderName(methodName, readPrefixes)) {
                                    error(classElement, "Only getter methods are allowed on @ConfigurationProperties interfaces: " + method + ". You can change the accessors using @AccessorsStyle annotation");
                                    return;
                                }

                                if (javaMethodElement.hasParameters()) {
                                    error(classElement, "Only zero argument getter methods are allowed on @ConfigurationProperties interfaces: " + method);
                                    return;
                                }

                                String docComment = elementUtils.getDocComment(method);
                                final String propertyName = NameUtils.getPropertyNameForGetter(methodName, readPrefixes);
                                final String propertyType = javaMethodElement.getReturnType().getName();

                                if ("void".equals(propertyType)) {
                                    error(classElement, "Getter methods must return a value @ConfigurationProperties interfaces: " + method);
                                    return;
                                }
                                final PropertyMetadata propertyMetadata = metadataBuilder.visitProperty(
                                        classElement,
                                        classElement,
                                        propertyType,
                                        propertyName,
                                        docComment,
                                        annotationMetadata.stringValue(Bindable.class, "defaultValue").orElse(null)
                                );
                                addPropertyMetadata(
                                        javaMethodElement,
                                        propertyMetadata
                                );

                                annotationMetadata = javaMethodElement.annotate(ANN_CONFIGURATION_ADVICE, (annBuilder) -> {
                                    if (!javaMethodElement.getReturnType().isPrimitive() && javaMethodElement.getReturnType().hasStereotype(AnnotationUtil.SCOPE)) {
                                        annBuilder.member("bean", true);
                                    }
                                    if (typeAnnotationMetadata.hasStereotype(EachProperty.class)) {
                                        annBuilder.member("iterable", true);
                                    }

                                }).getAnnotationMetadata();
                            }
                        }

                        if (annotationMetadata.hasStereotype(AROUND_TYPE) || annotationMetadata.hasStereotype(AnnotationUtil.ANN_INTERCEPTOR_BINDINGS)) {
                            io.micronaut.core.annotation.AnnotationValue<?>[] interceptorTypes = InterceptedMethodUtil.resolveInterceptorBinding(annotationMetadata, InterceptorKind.AROUND);
                            aopProxyWriter.visitInterceptorBinding(interceptorTypes);
                        }

                        if (javaMethodElement.isAbstract()) {
                            aopProxyWriter.visitIntroductionMethod(
                                    owningTypeElement,
                                    javaMethodElement
                            );
                        } else {
                            boolean isInterface = declaringClassElement.isInterface();
                            boolean isDefault = method.isDefault();
                            if (isInterface && isDefault) {
                                // Default methods cannot be "super" accessed on the defined type
                                owningTypeElement = introductionType;
                            }

                            // only apply around advise to non-abstract methods of introduction advise
                            aopProxyWriter.visitAroundMethod(
                                    owningTypeElement,
                                    javaMethodElement
                            );
                        }
                    }


                }
            }, aopProxyWriter);
        }

        private boolean elementHasValidatedTypeArguments(TypedElement element) {
            final Map<String, ClassElement> typeArguments = element.getGenericType().getTypeArguments();

            boolean validationRequired = false;
            for (ClassElement classElement: typeArguments.values()) {
//                if (elementHasValidatedTypeArguments(classElement)) {
//                    classElement.annotate(ANN_VALID);
//                    validationRequired = true;
//                }
                if (classElement.hasDeclaredStereotype(ANN_CONSTRAINT) ||
                    classElement.hasDeclaredStereotype(ANN_VALID)) {
                    validationRequired = true;
                }
            }

            return validationRequired;
        }

        private boolean methodHasValidatedParameters(JavaMethodElement javaMethodElement) {
            boolean validated = false;
            final ParameterElement[] parameters = javaMethodElement.getParameters();
            for (ParameterElement parameter: parameters) {
                if (parameter.hasStereotype(ANN_VALID)) {
                    validated = true;
                    continue;
                }
                if (parameter.hasStereotype(ANN_CONSTRAINT)) {
                    validated = true;
                }
                if (elementHasValidatedTypeArguments(parameter)) {
                    validated = true;
                    parameter.annotate(ANN_VALID);
                }
            }

            return validated;
        }

        @Override
        public Object visitExecutable(ExecutableElement method, Object o) {
            if (method.getKind() == ElementKind.CONSTRUCTOR) {
                // ctor is handled by visitType
                error("Unexpected call to visitExecutable for ctor %s of %s",
                        method.getSimpleName(), o);
                return null;
            }

            if (modelUtils.isStatic(method) || modelUtils.isAbstract(method)) {
                return null;
            }

            postponeIfParametersContainErrors(method);

            final AnnotationMetadata annotationMetadata = annotationUtils.getAnnotationMetadata(method);

            AnnotationMetadata methodAnnotationMetadata = getMetadataHierarchy(annotationMetadata);

            TypeKind returnKind = method.getReturnType().getKind();
            if ((returnKind == TypeKind.ERROR) && !processingOver) {
                throw new PostponeToNextRoundException();
            }

            // handle @Bean annotation for @Factory class
            JavaMethodElement javaMethodElement = elementFactory.newMethodElement(concreteClassElement, method, methodAnnotationMetadata);
            if (isFactoryType && javaMethodElement.hasDeclaredStereotype(Bean.class.getName(), AnnotationUtil.SCOPE)) {
                if (!modelUtils.overridingOrHidingMethod(method, concreteClass, true).isPresent()) {
                    visitBeanFactoryElement(method);
                }
                return null;
            }

<<<<<<< HEAD
            boolean injected = methodAnnotationMetadata.hasDeclaredStereotype(Inject.class);
            boolean postConstruct = methodAnnotationMetadata.hasDeclaredStereotype(ProcessedTypes.POST_CONSTRUCT);
            boolean preDestroy = methodAnnotationMetadata.hasDeclaredStereotype(ProcessedTypes.PRE_DESTROY);
=======

            boolean injected = methodAnnotationMetadata.hasDeclaredStereotype(AnnotationUtil.INJECT);
            boolean postConstruct = methodAnnotationMetadata.hasDeclaredAnnotation(AnnotationUtil.POST_CONSTRUCT);
            boolean preDestroy = methodAnnotationMetadata.hasDeclaredAnnotation(AnnotationUtil.PRE_DESTROY);
>>>>>>> bf3f5e8f
            if (injected || postConstruct || preDestroy || methodAnnotationMetadata.hasDeclaredStereotype(ConfigurationInject.class)) {
                if (isDeclaredBean) {
                    visitAnnotatedMethod(javaMethodElement, method, o);
                } else if (injected) {
                    // DEPRECATE: This behaviour should be deprecated in 2.0
                    visitAnnotatedMethod(javaMethodElement, method, o);
                }
                return null;
            }

            final boolean isAbstract = javaMethodElement.isAbstract();
            final boolean isPrivate = javaMethodElement.isPrivate();
            final boolean isStatic = javaMethodElement.isStatic();
            final boolean isPublic = javaMethodElement.isPublic();
            final boolean isInternal = methodAnnotationMetadata.hasAnnotation(Internal.class);

            boolean hasInvalidModifiers = isAbstract || isStatic || isPrivate || isInternal;

            Set<Modifier> modifiers = method.getModifiers();
            boolean isExecutable =
                            isExecutableThroughType(method.getEnclosingElement(), methodAnnotationMetadata, annotationMetadata, modifiers, isPublic) ||
                            hasAroundStereotype(annotationMetadata);

            // Check if it has Validated Parameters
            boolean hasConstraints = false;
            if (isDeclaredBean && methodHasValidatedParameters(javaMethodElement)) {
                hasConstraints = true;
                methodAnnotationMetadata = javaMethodElement.annotate(ANN_VALIDATED);
            }

            // Check if it has Validated Return Value
            if (isDeclaredBean) {
                ClassElement returnType = javaMethodElement.getReturnType();
                if (returnType.hasStereotype(ANN_VALID)) {
                    methodAnnotationMetadata = javaMethodElement.annotate(ANN_VALID);
                } else if (elementHasValidatedTypeArguments(returnType)) {
                    returnType.annotate(ANN_VALID);
                    methodAnnotationMetadata = javaMethodElement.annotate(ANN_VALID);
                }

                if (returnType.hasStereotype(ANN_CONSTRAINT)) {
                    methodAnnotationMetadata = javaMethodElement.annotate(ANN_CONSTRAINT);
                }

                if (methodAnnotationMetadata.hasStereotype(ANN_VALID) ||
                        methodAnnotationMetadata.hasStereotype(ANN_CONSTRAINT)) {
                    // methodAnnotationMetadata = javaMethodElement.annotate(ANN_VALIDATED);
                    hasConstraints = true;
                }
            }

            if (isDeclaredBean && isExecutable) {
                if (hasInvalidModifiers) {
                    if (isPrivate) {
                        error(method, "Method annotated as executable but is declared private. Change the method to be non-private in order for AOP advice to be applied.");
                    }
                } else {
                    visitExecutableMethod(javaMethodElement, method, methodAnnotationMetadata);
                }
            } else if (isConfigurationPropertiesType && !modelUtils.isPrivate(method) && !modelUtils.isStatic(method)) {
                String methodName = javaMethodElement.getSimpleName();
                if (NameUtils.isSetterName(methodName) && javaMethodElement.getParameters().length == 1) {
                    visitConfigurationPropertySetter(method);
                } else if (NameUtils.isGetterName(methodName)) {
                    BeanDefinitionVisitor writer = getOrCreateBeanDefinitionWriter(concreteClass, concreteClass.getQualifiedName());
                    if (!writer.isValidated()) {
                        writer.setValidated(IS_CONSTRAINT.test(methodAnnotationMetadata));
                    }
                }
            } else if (hasConstraints) {
                if (hasInvalidModifiers) {
                    if (isPrivate) {
                        error(method, "Method annotated with constraints but is declared private. Change the method to be non-private in order for AOP advice to be applied.");
                    }
                } else if (isPublic) {
                    visitExecutableMethod(javaMethodElement, method, methodAnnotationMetadata);
                }
            }

            return null;
        }

        @NonNull
        private AnnotationMetadata getMetadataHierarchy(AnnotationMetadata annotationMetadata) {
            AnnotationMetadata methodAnnotationMetadata;

            if (annotationMetadata instanceof AnnotationMetadataHierarchy) {
                methodAnnotationMetadata = annotationMetadata;
            } else {

                methodAnnotationMetadata = new AnnotationMetadataHierarchy(
                        concreteClassMetadata,
                        annotationMetadata
                );
            }
            return methodAnnotationMetadata;
        }

        private boolean hasAroundStereotype(AnnotationMetadata annotationMetadata) {
            if (annotationMetadata.hasStereotype(AROUND_TYPE)) {
                return true;
            } else if (annotationMetadata.hasStereotype(AnnotationUtil.ANN_INTERCEPTOR_BINDINGS)) {
                return annotationMetadata.getAnnotationValuesByType(InterceptorBinding.class)
                        .stream().anyMatch(av ->
                                av.enumValue("kind", InterceptorKind.class).orElse(InterceptorKind.AROUND) == InterceptorKind.AROUND
                        );
            }

            return false;
        }

        private boolean isExecutableThroughType(
                Element enclosingElement,
                AnnotationMetadata annotationMetadataHierarchy,
                AnnotationMetadata declaredMetadata, Set<Modifier> modifiers,
                boolean isPublic) {
            return (isExecutableType && (isPublic || (modifiers.isEmpty()) && concreteClass.equals(enclosingElement))) ||
                    annotationMetadataHierarchy.hasDeclaredStereotype(Executable.class) ||
                    declaredMetadata.hasStereotype(Executable.class);
        }

        private void visitConfigurationPropertySetter(ExecutableElement method) {
            BeanDefinitionVisitor writer = getOrCreateBeanDefinitionWriter(concreteClass, concreteClass.getQualifiedName());
            VariableElement parameter = method.getParameters().get(0);

            TypeElement declaringClass = modelUtils.classElementFor(method);

            if (declaringClass != null) {
                AnnotationMetadata methodAnnotationMetadata = annotationUtils.getDeclaredAnnotationMetadata(method);
                ClassElement javaClassElement = elementFactory.newClassElement(declaringClass, methodAnnotationMetadata);
                MethodElement javaMethodElement = elementFactory.newMethodElement(javaClassElement, method, methodAnnotationMetadata);
                ParameterElement parameterElement = javaMethodElement.getParameters()[0];

                String propertyName = NameUtils.getPropertyNameForSetter(method.getSimpleName().toString());
                boolean isInterface = parameterElement.getType().isInterface();

                if (methodAnnotationMetadata.hasStereotype(ConfigurationBuilder.class)) {
                    writer.visitConfigBuilderMethod(
                            parameterElement.getType(),
                            NameUtils.getterNameFor(propertyName),
                            methodAnnotationMetadata,
                            metadataBuilder,
                            isInterface
                    );
                    try {
                        visitConfigurationBuilder(declaringClass, method, parameter.asType(), writer);
                    } finally {
                        writer.visitConfigBuilderEnd();
                    }
                } else {
                    if (shouldExclude(configurationMetadata, propertyName)) {
                        return;
                    }
                    String docComment = elementUtils.getDocComment(method);
                    PropertyMetadata propertyMetadata = metadataBuilder.visitProperty(
                            concreteClass,
                            declaringClass,
                            parameterElement.getGenericType().getCanonicalName(),
                            propertyName,
                            docComment,
                            null
                    );

                    addPropertyMetadata(javaMethodElement, propertyMetadata);

                    boolean requiresReflection = true;
                    if (javaMethodElement.isPublic()) {
                        requiresReflection = false;
                    } else if (modelUtils.isPackagePrivate(method) || javaMethodElement.isProtected()) {
                        String declaringPackage = javaClassElement.getPackageName();
                        String concretePackage = concreteClassElement.getPackageName();
                        requiresReflection = !declaringPackage.equals(concretePackage);
                    }

                    writer.visitSetterValue(
                            javaClassElement,
                            javaMethodElement,
                            requiresReflection,
                            true
                    );
                }
            }

        }

        /**
         * @param element The element
         */
        void visitBeanFactoryElement(Element element) {
            final TypeMirror producedType;
            if (element instanceof ExecutableElement) {
                producedType = ((ExecutableElement) element).getReturnType();
            } else {
                producedType = element.asType();
            }

            final TypeKind producedTypeKind = producedType.getKind();
            final boolean isPrimitive = producedTypeKind.isPrimitive();
            final boolean isArray = producedTypeKind == TypeKind.ARRAY;
            final Element producedElement = typeUtils.asElement(producedType);
            TypeElement producedTypeElement = modelUtils.classElementFor(producedElement);
            TypeElement factoryTypeElement = modelUtils.classElementFor(element);
            AnnotationMetadata producedAnnotationMetadata;
            String producedTypeName;

            if (factoryTypeElement == null) {
                return;
            }

            if (isPrimitive) {
                PrimitiveType pt = (PrimitiveType) producedType;
                producedTypeName = pt.toString();
                producedAnnotationMetadata = annotationUtils.newAnnotationBuilder().build(element);
            } else {

                if (producedTypeElement == null) {
                    if (isArray) {
                        producedAnnotationMetadata = annotationUtils.newAnnotationBuilder().build(element);
                        producedTypeName = null;
                    } else {
                        error("Cannot produce bean for unsupported return type: " + producedType, element);
                        return;
                    }
                } else {
                    producedAnnotationMetadata = annotationUtils.newAnnotationBuilder().buildForParent(
                            producedTypeElement,
                            element
                    );
                    AnnotationMetadata producedTypeAnnotationMetadata = annotationUtils.getAnnotationMetadata(producedTypeElement);
                    AnnotationMetadata elementAnnotationMetadata = annotationUtils.getAnnotationMetadata(element);
                    if (elementAnnotationMetadata instanceof AnnotationMetadataHierarchy) {
                        // If the element has added annotation from a type visitor, annotation metadata is a hierarchy
                        // We only need actual element metadata
                        elementAnnotationMetadata = elementAnnotationMetadata.getDeclaredMetadata();
                    }
                    cleanupScopeAndQualifierAnnotations((MutableAnnotationMetadata) producedAnnotationMetadata, producedTypeAnnotationMetadata, elementAnnotationMetadata);
                    producedTypeName = producedTypeElement.getQualifiedName().toString();
                }

            }

            ClassElement declaringClassElement = elementFactory.newClassElement(
                    factoryTypeElement,
                    concreteClassMetadata
            );


            io.micronaut.inject.ast.Element beanProducingElement;
            ClassElement producedClassElement;
            if (element instanceof ExecutableElement) {
                final ExecutableElement executableElement = (ExecutableElement) element;
                final JavaMethodElement methodElement = elementFactory.newMethodElement(
                        declaringClassElement,
                        executableElement,
                        producedAnnotationMetadata
                );
                if (isFactoryType && annotationUtils.hasStereotype(concreteClass, AROUND_TYPE)) {
                    final JavaMethodElement aopMethod = elementFactory.newMethodElement(
                            declaringClassElement,
                            executableElement,
                            getMetadataHierarchy(producedAnnotationMetadata)
                    );
                    visitExecutableMethod(aopMethod, executableElement, producedAnnotationMetadata);
                }

                beanProducingElement = methodElement;
                producedClassElement = methodElement.getGenericReturnType();
            } else {
                final FieldElement fieldElement = elementFactory.newFieldElement(
                        declaringClassElement,
                        (VariableElement) element,
                        producedAnnotationMetadata
                );
                beanProducingElement = fieldElement;
                producedClassElement = fieldElement.getGenericField();
            }


            BeanDefinitionWriter beanMethodWriter = createFactoryBeanMethodWriterFor(element, producedAnnotationMetadata);
            Map<String, Map<String, ClassElement>> allTypeArguments = producedClassElement.getAllTypeArguments();
            visitAnnotationMetadata(beanMethodWriter, producedAnnotationMetadata);
            beanMethodWriter.visitTypeArguments(allTypeArguments);

            beanDefinitionWriters.put(new DynamicName(beanProducingElement.getDescription(false)), beanMethodWriter);
            if (beanProducingElement instanceof MethodElement) {
                beanMethodWriter.visitBeanFactoryMethod(
                        concreteClassElement,
                        (MethodElement) beanProducingElement
                );
            } else {
                beanMethodWriter.visitBeanFactoryField(
                        concreteClassElement,
                        (FieldElement) beanProducingElement
                );
            }

            if (producedAnnotationMetadata.hasStereotype(AROUND_TYPE) && !modelUtils.isAbstract(concreteClass)) {
                if (isPrimitive) {
                    error(element, "Cannot apply AOP advice to primitive beans");
                    return;
                } else if (isArray) {
                    error(element, "Cannot apply AOP advice to arrays");
                    return;
                }

                io.micronaut.core.annotation.AnnotationValue<?>[] interceptorTypes = InterceptedMethodUtil.resolveInterceptorBinding(producedAnnotationMetadata, InterceptorKind.AROUND);

                if (producedClassElement.isFinal()) {
                    final Element nativeElement = (Element) producedClassElement.getNativeType();
                    error(nativeElement, "Cannot apply AOP advice to final class. Class must be made non-final to support proxying: " + nativeElement);
                    return;
                }

                MethodElement constructor = producedClassElement.getPrimaryConstructor().orElse(null);
                if (!producedClassElement.isInterface() && constructor != null && constructor.getParameters().length > 0) {
                    final String proxyTargetMode = producedAnnotationMetadata.stringValue(AROUND_TYPE, "proxyTargetMode")
                            .orElseGet(() -> {
                                // temporary workaround until micronaut-test can be upgraded to 3.0
                                if (producedAnnotationMetadata.hasAnnotation("io.micronaut.test.annotation.MockBean")) {
                                    return "WARN";
                                } else {
                                    return "ERROR";
                                }
                            });
                    switch (proxyTargetMode) {
                        case "ALLOW":
                            allowProxyConstruction(constructor);
                            break;
                        case "WARN":
                            allowProxyConstruction(constructor);
                            warning(element, "The produced type of a @Factory method has constructor arguments and is proxied. This can lead to unexpected behaviour. See the javadoc for Around.ProxyTargetConstructorMode for more information: " + element);
                            break;
                        case "ERROR":
                        default:
                            error(element, "The produced type from a factory which has AOP proxy advice specified must define an accessible no arguments constructor. Proxying types with constructor arguments can lead to unexpected behaviour. See the javadoc for for Around.ProxyTargetConstructorMode for more information and possible solutions: " + element);
                        return;
                    }

                }
                OptionalValues<Boolean> aroundSettings = producedAnnotationMetadata.getValues(AROUND_TYPE, Boolean.class);
                Map<CharSequence, Boolean> finalSettings = new LinkedHashMap<>();
                for (CharSequence setting : aroundSettings) {
                    Optional<Boolean> entry = aroundSettings.get(setting);
                    entry.ifPresent(val ->
                            finalSettings.put(setting, val)
                    );
                }
                finalSettings.put(Interceptor.PROXY_TARGET, true);
                AopProxyWriter proxyWriter = resolveAopProxyWriter(
                        beanMethodWriter,
                        OptionalValues.of(Boolean.class, finalSettings),
                        true,
                        constructor,
                        interceptorTypes
                );
                proxyWriter.visitTypeArguments(allTypeArguments);

                producedType.accept(new PublicMethodVisitor<Object, AopProxyWriter>(javaVisitorContext) {
                    @Override
                    protected void accept(DeclaredType type, Element element, AopProxyWriter aopProxyWriter) {
                        ExecutableElement method = (ExecutableElement) element;
                        TypeElement owningType = modelUtils.classElementFor(method);
                        if (owningType != null) {

                            ClassElement declaringClassElement = elementFactory.newClassElement(
                                    owningType,
                                    concreteClassMetadata
                            );
                            AnnotationMetadata annotationMetadata;
                            // if the method is annotated we build metadata for the method
                            if (producedTypeName != null && annotationUtils.isAnnotated(producedTypeName, method)) {
                                annotationMetadata = annotationUtils.getAnnotationMetadata(element, method);
                            } else {
                                // otherwise we setup a reference to the parent metadata (essentially the annotations declared on the bean factory method)
                                annotationMetadata = new AnnotationMetadataReference(
                                        beanMethodWriter.getBeanDefinitionName() + BeanDefinitionReferenceWriter.REF_SUFFIX,
                                        producedAnnotationMetadata
                                );
                            }

                            MethodElement advisedMethodElement = elementFactory.newMethodElement(
                                    declaringClassElement,
                                    method,
                                    annotationMetadata
                            );

                            aopProxyWriter.visitAroundMethod(
                                    declaringClassElement,
                                    advisedMethodElement
                            );
                        }
                    }
                }, proxyWriter);
            } else if (producedAnnotationMetadata.hasStereotype(Executable.class)) {
                if (isPrimitive) {
                    error("Using '@Executable' is not allowed on primitive type beans");
                    return;
                }
                if (isArray) {
                    error("Using '@Executable' is not allowed on array type beans");
                    return;
                }
                DeclaredType dt = (DeclaredType) producedType;
                Map<String, Map<String, TypeMirror>> finalBeanTypeArgumentsMirrors = genericUtils.buildGenericTypeArgumentElementInfo(dt.asElement(), dt, Collections.emptyMap());
                producedType.accept(new PublicMethodVisitor<Object, BeanDefinitionWriter>(javaVisitorContext) {
                    @Override
                    protected void accept(DeclaredType type, Element element, BeanDefinitionWriter beanWriter) {
                        ExecutableElement method = (ExecutableElement) element;
                        TypeElement owningType = modelUtils.classElementFor(method);
                        if (owningType == null) {
                            throw new IllegalStateException("Owning type cannot be null");
                        }
                        AnnotationMetadata annotationMetadata = new AnnotationMetadataReference(
                                beanMethodWriter.getBeanDefinitionName() + BeanDefinitionReferenceWriter.REF_SUFFIX,
                                producedAnnotationMetadata
                        );

                        ClassElement declaringClassElement = elementFactory.newClassElement(
                                producedTypeElement,
                                concreteClassMetadata
                        );
                        MethodElement executableMethod = elementFactory.newMethodElement(
                                declaringClassElement,
                                method,
                                annotationMetadata,
                                finalBeanTypeArgumentsMirrors
                        );

                        beanMethodWriter.visitExecutableMethod(
                                declaringClassElement,
                                executableMethod,
                                javaVisitorContext
                        );

                    }
                }, beanMethodWriter);
            }

            if (producedAnnotationMetadata.isPresent(Bean.class, "preDestroy")) {
                if (isPrimitive) {
                    error("Using 'preDestroy' is not allowed on primitive type beans");
                    return;
                }
                if (isArray) {
                    error("Using 'preDestroy' is not allowed on array type beans");
                    return;
                }

                Optional<String> preDestroyMethod = producedAnnotationMetadata.getValue(Bean.class, "preDestroy", String.class);
                preDestroyMethod
                        .ifPresent(destroyMethodName -> {
                            if (StringUtils.isNotEmpty(destroyMethodName)) {
                                TypeElement destroyMethodDeclaringClass = (TypeElement) producedElement;
                                ClassElement destroyMethodDeclaringElement = elementFactory.newClassElement(destroyMethodDeclaringClass, AnnotationMetadata.EMPTY_METADATA);
                                final Optional<MethodElement> destroyMethod = destroyMethodDeclaringElement.getEnclosedElement(
                                        ElementQuery.ALL_METHODS
                                                .onlyAccessible(concreteClassElement)
                                                .onlyInstance()
                                                .named((name) -> name.equals(destroyMethodName))
                                                .filter((e) -> !e.hasParameters())
                                );
                                if (destroyMethod.isPresent()) {
                                    MethodElement destroyMethodElement = destroyMethod.get();
                                    beanMethodWriter.visitPreDestroyMethod(
                                            destroyMethodDeclaringElement,
                                            destroyMethodElement,
                                            false,
                                            javaVisitorContext
                                    );
                                } else {
                                    error(element, "@Bean method defines a preDestroy method that does not exist or is not public: " + destroyMethodName);
                                }

                            }
                        });
            }
        }

        private void allowProxyConstruction(MethodElement constructor) {
            final ParameterElement[] parameters = constructor.getParameters();
            for (ParameterElement parameter : parameters) {
                if (parameter.isPrimitive() && !parameter.isArray()) {
                    final String name = parameter.getType().getName();
                    if ("boolean".equals(name)) {
                        parameter.annotate(Value.class, (builder) -> builder.value(false));
                    } else {
                        parameter.annotate(Value.class, (builder) -> builder.value(0));
                    }
                } else {
                    // allow null
                    parameter.annotate(AnnotationUtil.NULLABLE);
                    parameter.removeAnnotation(AnnotationUtil.NON_NULL);
                }
            }
        }

        /**
         * @param javaMethodElement        The method element
         * @param method                   The {@link ExecutableElement}
         * @param methodAnnotationMetadata The {@link AnnotationMetadata}
         */
        void visitExecutableMethod(MethodElement javaMethodElement, ExecutableElement method, AnnotationMetadata methodAnnotationMetadata) {
            TypeElement declaringClass = modelUtils.classElementFor(method);
            if (declaringClass == null || modelUtils.isObjectClass(declaringClass)) {
                return;
            }

            boolean isOwningClass = declaringClass.getQualifiedName().equals(concreteClass.getQualifiedName());

            if (isOwningClass && modelUtils.isAbstract(concreteClass) && !concreteClassMetadata.hasStereotype(INTRODUCTION_TYPE)) {
                return;
            }

            if (!isOwningClass && modelUtils.overridingOrHidingMethod(method, concreteClass, true).isPresent()) {
                return;
            }

            ClassElement declaringClassElement = elementFactory.newClassElement(declaringClass, concreteClassMetadata);
            BeanDefinitionVisitor beanWriter = getOrCreateBeanDefinitionWriter(concreteClass, concreteClass.getQualifiedName());

            // This method requires pre-processing. See Executable#processOnStartup()
            boolean preprocess = methodAnnotationMetadata.isTrue(Executable.class, "processOnStartup");
            if (preprocess) {
                beanWriter.setRequiresMethodProcessing(true);
            }

            if (methodAnnotationMetadata.hasStereotype(Adapter.class)) {
                visitAdaptedMethod(method, methodAnnotationMetadata);
            }

            boolean executableMethodVisited = false;

            // shouldn't visit around advice on an introduction advice instance
            if (!(beanWriter instanceof AopProxyWriter)) {
                final boolean isConcrete = !concreteClassElement.isAbstract();
                final boolean isPublic = javaMethodElement.isPublic() || javaMethodElement.isPackagePrivate();
                if ((isAopProxyType && isPublic) ||
                        (!isAopProxyType && methodAnnotationMetadata.hasStereotype(AROUND_TYPE)) ||
                        (hasDeclaredAroundAdvice(methodAnnotationMetadata) && isConcrete)) {

                    io.micronaut.core.annotation.AnnotationValue<?>[] interceptorTypes = InterceptedMethodUtil.resolveInterceptorBinding(methodAnnotationMetadata, InterceptorKind.AROUND);

                    OptionalValues<Boolean> settings = methodAnnotationMetadata.getValues(AROUND_TYPE, Boolean.class);
                    AopProxyWriter aopProxyWriter = resolveAopProxyWriter(
                            beanWriter,
                            settings,
                            false,
                            this.constructorElement,
                            interceptorTypes
                    );

                    aopProxyWriter.visitInterceptorBinding(interceptorTypes);

                    if (javaMethodElement.isFinal()) {
                        if (hasDeclaredAroundAdvice(methodAnnotationMetadata)) {
                            error(method, "Method defines AOP advice but is declared final. Change the method to be non-final in order for AOP advice to be applied.");
                        } else {
                            if (isAopProxyType && isPublic && !declaringClass.equals(concreteClass)) {
                                addOriginatingElementIfNecessary(beanWriter, declaringClass);
                                beanWriter.visitExecutableMethod(
                                        declaringClassElement,
                                        javaMethodElement,
                                        javaVisitorContext
                                );
                                executableMethodVisited = true;
                            } else {
                                error(method, "Public method inherits AOP advice but is declared final. Either make the method non-public or apply AOP advice only to public methods declared on the class.");
                            }
                        }
                    } else {
                        addOriginatingElementIfNecessary(beanWriter, declaringClass);
                        aopProxyWriter.visitAroundMethod(
                                declaringClassElement,
                                javaMethodElement
                        );
                        executableMethodVisited = true;
                    }

                }
            }

            if (!executableMethodVisited) {
                addOriginatingElementIfNecessary(beanWriter, declaringClass);
                beanWriter.visitExecutableMethod(
                        declaringClassElement,
                        javaMethodElement,
                        javaVisitorContext
                );
            }

        }

        private boolean hasDeclaredAroundAdvice(AnnotationMetadata annotationMetadata) {
            if (annotationMetadata.hasDeclaredStereotype(AROUND_TYPE)) {
                return true;
            } else if (annotationMetadata.hasDeclaredStereotype(AnnotationUtil.ANN_INTERCEPTOR_BINDINGS)) {
                return annotationMetadata.getDeclaredAnnotationValuesByType(InterceptorBinding.class)
                        .stream().anyMatch(av ->
                                av.enumValue("kind", InterceptorKind.class).orElse(InterceptorKind.AROUND) == InterceptorKind.AROUND
                        );
            }

            return false;
        }

        private void visitAdaptedMethod(ExecutableElement sourceMethod, AnnotationMetadata methodAnnotationMetadata) {
            if (methodAnnotationMetadata instanceof AnnotationMetadataHierarchy) {
                methodAnnotationMetadata = ((AnnotationMetadataHierarchy) methodAnnotationMetadata).getDeclaredMetadata();
            }
            Optional<TypeElement> targetType = methodAnnotationMetadata.getValue(Adapter.class, String.class).flatMap(s ->
                    Optional.ofNullable(elementUtils.getTypeElement(s))
            );

            if (targetType.isPresent()) {
                TypeElement typeElement = targetType.get();
                boolean isInterface = JavaModelUtils.isInterface(typeElement);
                if (isInterface) {
                    ClassElement typeToImplementElement = elementFactory.newClassElement(
                            typeElement,
                            annotationUtils.getAnnotationMetadata(typeElement)
                    );
                    DeclaredType typeToImplement = (DeclaredType) typeElement.asType();
                    String packageName = concreteClassElement.getPackageName();
                    String declaringClassSimpleName = concreteClassElement.getSimpleName();
                    String beanClassName = generateAdaptedMethodClassName(sourceMethod, typeElement, declaringClassSimpleName);

                    MethodElement sourceMethodElement = elementFactory.newMethodElement(
                            concreteClassElement,
                            sourceMethod,
                            methodAnnotationMetadata
                    );

                    AopProxyWriter aopProxyWriter = new AopProxyWriter(
                            packageName,
                            beanClassName,
                            true,
                            false,
                            sourceMethodElement,
                            new AnnotationMetadataHierarchy(concreteClassMetadata, methodAnnotationMetadata),
                            new ClassElement[]{typeToImplementElement},
                            javaVisitorContext,
                            metadataBuilder,
                            null
                    );

                    aopProxyWriter.visitDefaultConstructor(methodAnnotationMetadata, javaVisitorContext);
                    beanDefinitionWriters.put(elementUtils.getName(packageName + '.' + beanClassName), aopProxyWriter);
                    Map<String, ClassElement> typeVariables = typeToImplementElement.getTypeArguments();

                    AnnotationMetadata finalMethodAnnotationMetadata = methodAnnotationMetadata;
                    typeToImplement.accept(new PublicAbstractMethodVisitor<Object, AopProxyWriter>(typeElement, javaVisitorContext) {
                        boolean first = true;

                        @Override
                        protected void accept(DeclaredType type, Element element, AopProxyWriter aopProxyWriter) {
                            if (!first) {
                                error(sourceMethod, "Interface to adapt [" + typeToImplement + "] is not a SAM type. More than one abstract method declared.");
                                return;
                            }
                            first = false;
                            ExecutableElement targetMethod = (ExecutableElement) element;
                            MethodElement targetMethodElement = elementFactory.newMethodElement(
                                    typeToImplementElement,
                                    targetMethod,
                                    annotationUtils.getAnnotationMetadata(targetMethod)
                            );

                            ParameterElement[] sourceParams = sourceMethodElement.getParameters();
                            ParameterElement[] targetParams = targetMethodElement.getParameters();
                            List<? extends VariableElement> targetParameters = targetMethod.getParameters();

                            int paramLen = targetParameters.size();
                            if (paramLen == sourceParams.length) {

                                if (sourceMethodElement.isSuspend()) {
                                    error(sourceMethod, "Cannot adapt method [" + sourceMethod + "] to target method [" + targetMethod + "]. Kotlin suspend method not supported here.");
                                    return;
                                }

                                Map<String, ClassElement> genericTypes = new LinkedHashMap<>(paramLen);
                                for (int i = 0; i < paramLen; i++) {
                                    TypeMirror targetMirror = targetParameters.get(i).asType();
                                    ClassElement targetType = targetParams[i].getGenericType();
                                    ClassElement sourceType = sourceParams[i].getGenericType();

                                    if (targetMirror.getKind() == TypeKind.TYPEVAR) {
                                        TypeVariable tv = (TypeVariable) targetMirror;
                                        String variableName = tv.toString();

                                        if (typeVariables.containsKey(variableName)) {
                                            genericTypes.put(variableName, sourceType);
                                        }
                                    }

                                    if (!sourceType.isAssignable(targetType.getName())) {
                                        error(sourceMethod, "Cannot adapt method [" + sourceMethod + "] to target method [" + targetMethod + "]. Type [" + sourceType.getName() + "] is not a subtype of type [" + targetType.getName() + "] for argument at position " + i);
                                        return;
                                    }
                                }

                                if (!genericTypes.isEmpty()) {
                                    Map<String, Map<String, ClassElement>> typeData = Collections.singletonMap(
                                            typeToImplementElement.getName(),
                                            genericTypes
                                    );

                                    aopProxyWriter.visitTypeArguments(
                                            typeData
                                    );
                                }

                                ClassElement declaringClassElement = elementFactory.newClassElement(
                                        typeElement,
                                        finalMethodAnnotationMetadata
                                );

                                AnnotationClassValue<?>[] adaptedArgumentTypes = new AnnotationClassValue[paramLen];
                                for (int i = 0; i < adaptedArgumentTypes.length; i++) {
                                    ParameterElement parameterElement = sourceParams[i];
                                    final ClassElement genericType = parameterElement.getGenericType();
                                    adaptedArgumentTypes[i] = new AnnotationClassValue<>(JavaModelUtils.getClassname(genericType));
                                }

                                MethodElement javaMethodElement = elementFactory.newMethodElement(
                                        concreteClassElement,
                                        targetMethod,
                                        finalMethodAnnotationMetadata
                                );

                                javaMethodElement.annotate(Adapter.class, (builder) -> {
                                    AnnotationClassValue<Object> acv = new AnnotationClassValue<>(concreteClassElement.getName());
                                    builder.member(Adapter.InternalAttributes.ADAPTED_BEAN, acv);
                                    builder.member(Adapter.InternalAttributes.ADAPTED_METHOD, sourceMethodElement.getName());
                                    builder.member(Adapter.InternalAttributes.ADAPTED_ARGUMENT_TYPES, adaptedArgumentTypes);
                                    String qualifier = concreteClassMetadata.stringValue(AnnotationUtil.NAMED).orElse(null);
                                    if (StringUtils.isNotEmpty(qualifier)) {
                                        builder.member(Adapter.InternalAttributes.ADAPTED_QUALIFIER, qualifier);
                                    }
                                });

                                aopProxyWriter.visitAroundMethod(
                                        declaringClassElement,
                                        javaMethodElement
                                );


                            } else {
                                error(sourceMethod, "Cannot adapt method [" + sourceMethod + "] to target method [" + targetMethod + "]. Argument lengths don't match.");
                            }
                        }
                    }, aopProxyWriter);
                }
            }
        }

        private String generateAdaptedMethodClassName(ExecutableElement method, TypeElement typeElement, String declaringClassSimpleName) {
            String rootName = declaringClassSimpleName + '$' + typeElement.getSimpleName().toString() + '$' + method.getSimpleName().toString();
            return rootName + adaptedMethodIndex.incrementAndGet();
        }

        private AopProxyWriter resolveAopProxyWriter(BeanDefinitionVisitor beanWriter,
                                                     OptionalValues<Boolean> aopSettings,
                                                     boolean isFactoryType,
                                                     MethodElement constructorElement,
                                                     io.micronaut.core.annotation.AnnotationValue<?>... interceptorBinding) {
            String beanName = beanWriter.getBeanDefinitionName();
            Name proxyKey = createProxyKey(beanName);
            BeanDefinitionVisitor aopWriter = beanWriter instanceof AopProxyWriter ? beanWriter : beanDefinitionWriters.get(proxyKey);

            AopProxyWriter aopProxyWriter;
            if (aopWriter == null) {
                aopProxyWriter
                        = new AopProxyWriter(
                        (BeanDefinitionWriter) beanWriter,
                        aopSettings,
                        metadataBuilder,
                        javaVisitorContext,
                        interceptorBinding);

                if (constructorElement != null) {
                    aopProxyWriter.visitBeanDefinitionConstructor(
                            constructorElement,
                            constructorElement.isPrivate(),
                            javaVisitorContext
                    );
                } else {
                    aopProxyWriter.visitDefaultConstructor(AnnotationMetadata.EMPTY_METADATA, javaVisitorContext);
                }

                if (isFactoryType) {
                    aopProxyWriter
                            .visitSuperBeanDefinitionFactory(beanName);
                } else {
                    aopProxyWriter
                            .visitSuperBeanDefinition(beanName);
                }
                aopWriter = aopProxyWriter;
                beanDefinitionWriters.put(
                        proxyKey,
                        aopWriter
                );
            } else {
                aopProxyWriter = (AopProxyWriter) aopWriter;
            }
            return aopProxyWriter;
        }

        /**
         * @param javaMethodElement The java method element
         * @param method            The {@link ExecutableElement}
         * @param o                 An object
         */
        void visitAnnotatedMethod(MethodElement javaMethodElement, ExecutableElement method, Object o) {
            ClassElement declaringClass = javaMethodElement.getDeclaringType();
            boolean isParent = !declaringClass.getName().equals(this.concreteClassElement.getName());
            ExecutableElement overridingMethod = modelUtils.overridingOrHidingMethod(method, this.concreteClass, false).orElse(method);
            TypeElement overridingClass = modelUtils.classElementFor(overridingMethod);
            boolean overridden = isParent && overridingClass != null && !overridingClass.getQualifiedName().toString().equals(declaringClass.getName());

            boolean isPackagePrivate = javaMethodElement.isPackagePrivate();
            boolean isPrivate = javaMethodElement.isPrivate();
            if (overridden && !(isPrivate || isPackagePrivate)) {
                // bail out if the method has been overridden, since it will have already been handled
                return;
            }

            String packageOfOverridingClass = elementUtils.getPackageOf(overridingMethod).getQualifiedName().toString();
            String packageOfDeclaringClass = declaringClass.getPackageName();
            boolean isPackagePrivateAndPackagesDiffer = overridden && isPackagePrivate &&
                    !packageOfOverridingClass.equals(packageOfDeclaringClass);
            boolean requiresReflection = isPrivate || isPackagePrivateAndPackagesDiffer;
            boolean overriddenInjected = overridden && annotationUtils.getAnnotationMetadata(overridingMethod).hasDeclaredStereotype(AnnotationUtil.INJECT);

            if (isParent && isPackagePrivate && !isPackagePrivateAndPackagesDiffer && overriddenInjected) {
                // bail out if the method has been overridden by another method annotated with @Inject
                return;
            }
            if (isParent && overridden && !overriddenInjected && !isPackagePrivateAndPackagesDiffer && !isPrivate) {
                // bail out if the overridden method is package private and in the same package
                // and is not annotated with @Inject
                return;
            }
            if (!requiresReflection && modelUtils.isInheritedAndNotPublic(this.concreteClassElement, declaringClass, javaMethodElement)) {
                requiresReflection = true;
            }
            boolean lifecycleMethod = false;
            if (javaMethodElement.hasDeclaredAnnotation(AnnotationUtil.POST_CONSTRUCT)) {
                BeanDefinitionVisitor writer = getOrCreateBeanDefinitionWriter(concreteClass, concreteClass.getQualifiedName());
                addOriginatingElementIfNecessary(writer, declaringClass);
                writer.visitPostConstructMethod(
                        declaringClass,
                        javaMethodElement,
                        requiresReflection,
                        javaVisitorContext
                );
                lifecycleMethod = true;
            }
            if (javaMethodElement.hasDeclaredAnnotation(AnnotationUtil.PRE_DESTROY)) {
                BeanDefinitionVisitor writer = getOrCreateBeanDefinitionWriter(concreteClass, concreteClass.getQualifiedName());
                addOriginatingElementIfNecessary(writer, declaringClass);
                writer.visitPreDestroyMethod(
                        declaringClass,
                        javaMethodElement,
                        requiresReflection,
                        javaVisitorContext
                );
                lifecycleMethod = true;
            }
            if (lifecycleMethod) {
                return;
            }
            if (javaMethodElement.hasDeclaredStereotype(AnnotationUtil.INJECT) ||
                    javaMethodElement.hasDeclaredStereotype(ConfigurationInject.class)) {
                BeanDefinitionVisitor writer = getOrCreateBeanDefinitionWriter(concreteClass, concreteClass.getQualifiedName());
                addOriginatingElementIfNecessary(writer, declaringClass);
                writer.visitMethodInjectionPoint(
                        declaringClass,
                        javaMethodElement,
                        requiresReflection,
                        javaVisitorContext
                );
            } else {
                error("Unexpected call to visitAnnotatedMethod(%s)", method);
            }
        }

        @Override
        public Object visitVariable(VariableElement variable, Object o) {
            // assuming just fields, visitExecutable should be handling params for method calls
            if (variable.getKind() != FIELD) {
                return null;
            }

            if (modelUtils.isStatic(variable)) {
                AnnotationMetadata fieldAnnotationMetadata = annotationUtils.getAnnotationMetadata(variable);
                if (isFactoryType && fieldAnnotationMetadata.hasDeclaredStereotype(Bean.class)) {
                    error(variable, "Beans produced from fields cannot be static");
                }
                return null;
            } else if (modelUtils.isFinal(variable)) {
                AnnotationMetadata fieldAnnotationMetadata = annotationUtils.getAnnotationMetadata(variable);
                if (isFactoryType && fieldAnnotationMetadata.hasDeclaredStereotype(Bean.class)) {
                    // field factory for bean
                    if (modelUtils.isPrivate(variable) || modelUtils.isProtected(variable)) {
                        error(variable, "Beans produced from fields cannot be private or protected");
                    } else {
                        visitBeanFactoryElement(variable);
                    }
                } else {
                    boolean isConfigBuilder = fieldAnnotationMetadata.hasStereotype(ConfigurationBuilder.class);
                    if (isConfigBuilder) {
                        visitConfigurationProperty(variable, fieldAnnotationMetadata);
                    }
                }
                return null;
            }

            AnnotationMetadata fieldAnnotationMetadata = annotationUtils.getAnnotationMetadata(variable);
            boolean isInjected = fieldAnnotationMetadata.hasStereotype(AnnotationUtil.INJECT) || (fieldAnnotationMetadata.hasDeclaredStereotype(AnnotationUtil.QUALIFIER) && !fieldAnnotationMetadata.hasDeclaredAnnotation(Bean.class));
            boolean isValue = (fieldAnnotationMetadata.hasStereotype(Value.class) || fieldAnnotationMetadata.hasStereotype(Property.class));

            if (isInjected || isValue) {
                BeanDefinitionVisitor writer = getOrCreateBeanDefinitionWriter(concreteClass, concreteClass.getQualifiedName());
                TypeElement declaringClass = modelUtils.classElementFor(variable);

                if (declaringClass == null) {
                    return null;
                }

                ClassElement declaringClassElement = elementFactory.newClassElement(declaringClass, concreteClassMetadata);
                FieldElement javaFieldElement = elementFactory.newFieldElement(concreteClassElement, variable, fieldAnnotationMetadata);
                addOriginatingElementIfNecessary(writer, declaringClass);

                boolean isPrivate = javaFieldElement.isPrivate();
                boolean requiresReflection = isPrivate
                        || modelUtils.isInheritedAndNotPublic(this.concreteClass, declaringClass, variable);

                if (!writer.isValidated()) {
                    writer.setValidated(IS_CONSTRAINT.test(fieldAnnotationMetadata));
                }

                TypeMirror type = variable.asType();
                if ((type.getKind() == TypeKind.ERROR) && !processingOver) {
                    throw new PostponeToNextRoundException();
                }

                if (isValue) {
                    writer.visitFieldValue(
                            declaringClassElement,
                            javaFieldElement,
                            requiresReflection,
                            isConfigurationPropertiesType
                    );
                } else {
                    writer.visitFieldInjectionPoint(
                            declaringClassElement,
                            javaFieldElement,
                            requiresReflection
                    );
                }
            } else if (isConfigurationPropertiesType) {
                visitConfigurationProperty(variable, fieldAnnotationMetadata);
            } else if (isFactoryType && fieldAnnotationMetadata.hasDeclaredStereotype(Bean.class)) {
                // field factory for bean
                if (modelUtils.isPrivate(variable) || modelUtils.isProtected(variable)) {
                    error(variable, "Beans produced from fields cannot be private or protected");
                } else {
                    visitBeanFactoryElement(variable);
                }
            }
            return null;
        }

        private void addOriginatingElementIfNecessary(BeanDefinitionVisitor writer, TypeElement declaringClass) {
            if (!concreteClass.equals(declaringClass)) {
                writer.addOriginatingElement(elementFactory.newClassElement(declaringClass, currentClassMetadata));
            }
        }

        private void addOriginatingElementIfNecessary(BeanDefinitionVisitor writer, ClassElement declaringClass) {
            if (!concreteClassElement.getName().equals(declaringClass.getName())) {
                writer.addOriginatingElement(declaringClass);
            }
        }

        /**
         * @param field                   The {@link VariableElement}
         * @param fieldAnnotationMetadata The annotation metadata for the field
         * @return Returns null after visiting the configuration properties
         */
        public Object visitConfigurationProperty(VariableElement field, AnnotationMetadata fieldAnnotationMetadata) {
            Optional<ExecutableElement> setterMethod = modelUtils.findSetterMethodFor(field);
            boolean isInjected = fieldAnnotationMetadata.hasStereotype(AnnotationUtil.INJECT);
            boolean isValue = fieldAnnotationMetadata.hasStereotype(Value.class) || fieldAnnotationMetadata.hasStereotype(Property.class);

            boolean isMethodInjected = isInjected || (setterMethod.isPresent() && annotationUtils.hasStereotype(setterMethod.get(), AnnotationUtil.INJECT));
            if (!(isMethodInjected || isValue)) {
                // visitVariable didn't handle it
                BeanDefinitionVisitor writer = getOrCreateBeanDefinitionWriter(concreteClass, concreteClass.getQualifiedName());
                if (!writer.isValidated()) {
                    writer.setValidated(IS_CONSTRAINT.test(fieldAnnotationMetadata));
                }


                TypeElement declaringClass = modelUtils.classElementFor(field);

                if (declaringClass == null) {
                    return null;
                }
                ClassElement declaringClassElement = elementFactory.newClassElement(declaringClass, concreteClassMetadata);
                FieldElement javaFieldElement = elementFactory.newFieldElement(declaringClassElement, field, fieldAnnotationMetadata);
                String fieldName = javaFieldElement.getName();

                if (fieldAnnotationMetadata.hasStereotype(ConfigurationBuilder.class)) {

                    boolean accessible = false;
                    if (modelUtils.isPublic(field)) {
                        accessible = true;
                    } else if (modelUtils.isPackagePrivate(field) || modelUtils.isProtected(field)) {
                        String declaringPackage = declaringClassElement.getPackageName();
                        String concretePackage = concreteClassElement.getPackageName();
                        accessible = declaringPackage.equals(concretePackage);
                    }

                    boolean isInterface = javaFieldElement.getType().isInterface();
                    if (accessible) {
                        writer.visitConfigBuilderField(javaFieldElement.getType(), fieldName, fieldAnnotationMetadata, metadataBuilder, isInterface);
                    } else {
                        // Using the field would throw a IllegalAccessError, use the method instead
                        Optional<ExecutableElement> getterMethod = modelUtils.findGetterMethodFor(field);
                        if (getterMethod.isPresent()) {
                            writer.visitConfigBuilderMethod(javaFieldElement.getType(), getterMethod.get().getSimpleName().toString(), fieldAnnotationMetadata, metadataBuilder, isInterface);
                        } else {
                            error(field, "ConfigurationBuilder applied to a non accessible (private or package-private/protected in a different package) field must have a corresponding non-private getter method.");
                        }
                    }
                    try {
                        visitConfigurationBuilder(declaringClass, field, field.asType(), writer);
                    } finally {
                        writer.visitConfigBuilderEnd();
                    }
                } else {
                    if (shouldExclude(configurationMetadata, fieldName)) {
                        return null;
                    }
                    if (setterMethod.isPresent()) {
                        ExecutableElement method = setterMethod.get();
                        // Just visit the field metadata, the setter will be processed
                        String docComment = elementUtils.getDocComment(method);
                        metadataBuilder.visitProperty(
                                concreteClass,
                                declaringClass,
                                getPropertyMetadataTypeReference(field.asType()),
                                fieldName,
                                docComment,
                                null
                        );
                    } else {
                        boolean isPrivate = javaFieldElement.isPrivate();
                        boolean requiresReflection = isInheritedAndNotPublic(modelUtils.classElementFor(field), field.getModifiers());

                        if (!isPrivate) {
                            String docComment = elementUtils.getDocComment(field);
                            PropertyMetadata propertyMetadata = metadataBuilder.visitProperty(
                                    concreteClass,
                                    declaringClass,
                                    getPropertyMetadataTypeReference(field.asType()),
                                    fieldName,
                                    docComment,
                                    null
                            );

                            addPropertyMetadata(javaFieldElement, propertyMetadata);
                            writer.visitFieldValue(
                                    declaringClassElement,
                                    javaFieldElement,
                                    requiresReflection,
                                    isConfigurationPropertiesType
                            );
                        }
                    }
                }
            }

            return null;
        }

        @Override
        public Object visitTypeParameter(TypeParameterElement e, Object o) {
            note("Visit param %s for %s", e.getSimpleName(), o);
            return super.visitTypeParameter(e, o);
        }

        @Override
        public Object visitUnknown(Element e, Object o) {
            if (!JavaModelUtils.isRecordOrRecordComponent(e)) {
                note("Visit unknown %s for %s", e.getSimpleName(), o);
                return super.visitUnknown(e, o);
            }
            return o;
        }

        /**
         * @param declaringClass The {@link TypeElement}
         * @param modifiers      The {@link Modifier}
         * @return Whether is inherited and not public
         */
        protected boolean isInheritedAndNotPublic(TypeElement declaringClass, Set<Modifier> modifiers) {
            PackageElement declaringPackage = elementUtils.getPackageOf(declaringClass);
            PackageElement concretePackage = elementUtils.getPackageOf(concreteClass);
            return !declaringClass.equals(concreteClass) &&
                    !declaringPackage.equals(concretePackage) &&
                    !(modifiers.contains(Modifier.PUBLIC));
        }

        private void visitConfigurationBuilder(TypeElement declaringClass, Element builderElement, TypeMirror builderType, BeanDefinitionVisitor writer) {
            AnnotationMetadata annotationMetadata = annotationUtils.getAnnotationMetadata(builderElement);
            Boolean allowZeroArgs = annotationMetadata.getValue(ConfigurationBuilder.class, "allowZeroArgs", Boolean.class).orElse(false);
            List<String> prefixes = Arrays.asList(annotationMetadata.getValue(AccessorsStyle.class, "writePrefixes", String[].class).orElse(new String[]{"set"}));
            String configurationPrefix = annotationMetadata.getValue(ConfigurationBuilder.class, String.class)
                    .map(v -> v + ".").orElse("");
            Set<String> includes = annotationMetadata.getValue(ConfigurationBuilder.class, "includes", Set.class).orElse(Collections.emptySet());
            Set<String> excludes = annotationMetadata.getValue(ConfigurationBuilder.class, "excludes", Set.class).orElse(Collections.emptySet());

            PublicMethodVisitor visitor = new PublicMethodVisitor(javaVisitorContext) {
                @Override
                protected void accept(DeclaredType type, Element element, Object o) {
                    ExecutableElement method = (ExecutableElement) element;
                    List<? extends VariableElement> params = method.getParameters();
                    String methodName = method.getSimpleName().toString();
                    String prefix = getMethodPrefix(prefixes, methodName);
                    String propertyName = NameUtils.decapitalize(methodName.substring(prefix.length()));
                    if (shouldExclude(includes, excludes, propertyName)) {
                        return;
                    }

                    int paramCount = params.size();
                    MethodElement javaMethodElement = elementFactory.newMethodElement(
                            concreteClassElement,
                            method,
                            AnnotationMetadata.EMPTY_METADATA
                    );
                    if (paramCount < 2) {
                        VariableElement paramType = paramCount == 1 ? params.get(0) : null;

                        ClassElement parameterElement = null;
                        if (paramType != null) {
                            parameterElement = ((TypedElement) elementFactory.newParameterElement(concreteClassElement, paramType, AnnotationMetadata.EMPTY_METADATA)).getGenericType();
                        }
                        PropertyMetadata metadata = metadataBuilder.visitProperty(
                                concreteClass,
                                declaringClass,
                                parameterElement != null ? parameterElement.getName() : null,
                                configurationPrefix + propertyName,
                                null,
                                null
                        );


                        writer.visitConfigBuilderMethod(
                                prefix,
                                javaMethodElement.getReturnType(),
                                methodName,
                                parameterElement,
                                parameterElement != null ? parameterElement.getTypeArguments() : null,
                                metadata.getPath()
                        );
                    } else if (paramCount == 2) {
                        // check the params are a long and a TimeUnit
                        VariableElement first = params.get(0);
                        VariableElement second = params.get(1);
                        TypeMirror tu = elementUtils.getTypeElement(TimeUnit.class.getName()).asType();
                        TypeMirror typeMirror = first.asType();
                        if (typeMirror.toString().equals("long") && typeUtils.isAssignable(second.asType(), tu)) {

                            PropertyMetadata metadata = metadataBuilder.visitProperty(
                                    concreteClass,
                                    declaringClass,
                                    Duration.class.getName(),
                                    configurationPrefix + propertyName,
                                    null,
                                    null
                            );

                            writer.visitConfigBuilderDurationMethod(
                                    prefix,
                                    javaMethodElement.getReturnType(),
                                    methodName,
                                    metadata.getPath()
                            );
                        }
                    }
                }

                @SuppressWarnings("MagicNumber")
                @Override
                protected boolean isAcceptable(Element element) {
                    // ignore deprecated methods
                    if (annotationUtils.hasStereotype(element, Deprecated.class)) {
                        return false;
                    }
                    Set<Modifier> modifiers = element.getModifiers();
                    if (element.getKind() == ElementKind.METHOD) {
                        ExecutableElement method = (ExecutableElement) element;
                        int paramCount = method.getParameters().size();
                        return modifiers.contains(Modifier.PUBLIC) && ((paramCount > 0 && paramCount < 3) || allowZeroArgs && paramCount == 0) && isPrefixedWith(method, prefixes);
                    } else {
                        return false;
                    }
                }

                private boolean isPrefixedWith(Element enclosedElement, List<String> prefixes) {
                    String name = enclosedElement.getSimpleName().toString();
                    for (String prefix : prefixes) {
                        if (name.startsWith(prefix)) {
                            return true;
                        }
                    }
                    return false;
                }

                private String getMethodPrefix(List<String> prefixes, String methodName) {
                    for (String prefix : prefixes) {
                        if (methodName.startsWith(prefix)) {
                            return prefix;
                        }
                    }
                    return methodName;
                }
            };

            builderType.accept(visitor, null);
        }

        private BeanDefinitionWriter createBeanDefinitionWriterFor(TypeElement typeElement) {
            ClassElement classElement;
            AnnotationMetadata annotationMetadata;
            if (typeElement == concreteClass) {
                classElement = concreteClassElement;
                annotationMetadata = classElement.getAnnotationMetadata();
            } else {
                annotationMetadata = annotationUtils.getAnnotationMetadata(typeElement);
                classElement = elementFactory.newClassElement(typeElement, annotationMetadata);
            }
            if (configurationMetadata != null) {
                // unfortunate we have to do this
                String existingPrefix = annotationMetadata.stringValue(
                        ConfigurationReader.class,
                        "prefix")
                        .orElse("");

                String computedPrefix = StringUtils.isNotEmpty(existingPrefix) ? existingPrefix + "." + configurationMetadata.getName() : configurationMetadata.getName();
                classElement.annotate(ConfigurationReader.class, (builder) ->
                        builder.member("prefix", computedPrefix)
                );
            }


            BeanDefinitionWriter beanDefinitionWriter = new BeanDefinitionWriter(classElement, metadataBuilder, javaVisitorContext);
            beanDefinitionWriter.visitTypeArguments(classElement.getAllTypeArguments());
            return beanDefinitionWriter;
        }

        private DynamicName createProxyKey(String beanName) {
            return new DynamicName(beanName + "$Proxy");
        }

        @SuppressWarnings("MagicNumber")
        private AopProxyWriter createIntroductionAdviceWriter(ClassElement typeElement) {
            AnnotationMetadata annotationMetadata = typeElement.getAnnotationMetadata();

            String packageName = typeElement.getPackageName();
            String beanClassName = typeElement.getSimpleName();
            io.micronaut.core.annotation.AnnotationValue<?>[] aroundInterceptors =
                    InterceptedMethodUtil.resolveInterceptorBinding(annotationMetadata, InterceptorKind.AROUND);
            io.micronaut.core.annotation.AnnotationValue<?>[] introductionInterceptors = InterceptedMethodUtil.resolveInterceptorBinding(annotationMetadata, InterceptorKind.INTRODUCTION);

            ClassElement[] interfaceTypes = Arrays.stream(annotationMetadata.getValue(Introduction.class, "interfaces", String[].class).orElse(new String[0]))
                    .map(ClassElement::of).toArray(ClassElement[]::new);

            io.micronaut.core.annotation.AnnotationValue<?>[] interceptorTypes = ArrayUtils.concat(aroundInterceptors, introductionInterceptors);
            boolean isInterface = typeElement.isInterface();
            AopProxyWriter aopProxyWriter = new AopProxyWriter(
                    packageName,
                    beanClassName,
                    isInterface,
                    typeElement,
                    annotationMetadata,
                    interfaceTypes,
                    javaVisitorContext,
                    metadataBuilder,
                    configurationMetadata,
                    interceptorTypes);

            aopProxyWriter.visitTypeArguments(typeElement.getAllTypeArguments());

            Set<TypeElement> additionalInterfaces = Arrays.stream(interfaceTypes)
                    .map(ce -> elementUtils.getTypeElement(ce.getName()))
                    .filter(Objects::nonNull).collect(Collectors.toCollection(LinkedHashSet::new));

            if (ArrayUtils.isNotEmpty(interfaceTypes)) {
                TypeElement te = (TypeElement) typeElement.getNativeType();
                List<? extends AnnotationMirror> annotationMirrors = te.getAnnotationMirrors();
                populateIntroductionInterfaces(annotationMirrors, additionalInterfaces);
                if (!additionalInterfaces.isEmpty()) {
                    for (TypeElement additionalInterface : additionalInterfaces) {
                        visitIntroductionAdviceInterface(additionalInterface, annotationMetadata, aopProxyWriter);
                    }
                }
            }
            return aopProxyWriter;
        }

        private void populateIntroductionInterfaces(List<? extends AnnotationMirror> annotationMirrors, Set<TypeElement> additionalInterfaces) {
            for (AnnotationMirror annotationMirror : annotationMirrors) {
                DeclaredType annotationType = annotationMirror.getAnnotationType();
                if (annotationType.toString().equals(Introduction.class.getName())) {
                    Map<? extends ExecutableElement, ? extends AnnotationValue> values = annotationMirror.getElementValues();
                    for (Map.Entry<? extends ExecutableElement, ? extends AnnotationValue> entry : values.entrySet()) {
                        ExecutableElement key = entry.getKey();
                        if (key.toString().equalsIgnoreCase("interfaces()")) {
                            Object value = entry.getValue().getValue();
                            if (value instanceof List) {
                                for (Object v : ((List) value)) {
                                    if (v instanceof AnnotationValue) {
                                        tryAddAnnotationValue(additionalInterfaces, (AnnotationValue) v);
                                    }
                                }
                            } else if (value instanceof AnnotationValue) {
                                tryAddAnnotationValue(additionalInterfaces, (AnnotationValue) value);
                            }
                        }
                    }
                } else {
                    Element element = annotationType.asElement();
                    if (annotationUtils.hasStereotype(element, Introduction.class)) {
                        populateIntroductionInterfaces(element.getAnnotationMirrors(), additionalInterfaces);
                    }
                }
            }
        }

        private void tryAddAnnotationValue(Set<TypeElement> additionalInterfaces, AnnotationValue v) {
            Object v2 = v.getValue();
            if (v2 instanceof TypeMirror) {
                TypeMirror tm = (TypeMirror) v2;
                if (tm.getKind() == TypeKind.DECLARED) {
                    DeclaredType dt = (DeclaredType) tm;
                    additionalInterfaces.add((TypeElement) dt.asElement());
                }
            }
        }

        private BeanDefinitionWriter createFactoryBeanMethodWriterFor(Element method,
                                                                      AnnotationMetadata elementAnnotationMetadata) {

            MutableAnnotationMetadata factoryClassAnnotationMetadata = ((MutableAnnotationMetadata) concreteClassMetadata).clone();

            AnnotationMetadata producerAnnotationMetadata = new AnnotationMetadataHierarchy(
                    factoryClassAnnotationMetadata,
                    elementAnnotationMetadata
            );

            if (concreteClassMetadata.hasStereotype(AnnotationUtil.QUALIFIER)) {
                // Don't propagate any qualifiers to the factories
                for (String scope : concreteClassMetadata.getAnnotationNamesByStereotype(AnnotationUtil.QUALIFIER)) {
                    if (!elementAnnotationMetadata.hasStereotype(scope)) {
                        factoryClassAnnotationMetadata.removeAnnotation(scope);
                    }
                }
            }

            io.micronaut.inject.ast.Element factoryElement;
            if (method instanceof ExecutableElement) {
                factoryElement = elementFactory.newMethodElement(
                        concreteClassElement,
                        (ExecutableElement) method,
                        producerAnnotationMetadata
                );

            } else {
                factoryElement = elementFactory.newFieldElement(
                        concreteClassElement,
                        (VariableElement) method,
                        producerAnnotationMetadata
                );
            }
            return new BeanDefinitionWriter(
                    factoryElement,
                    OriginatingElements.of(factoryElement),
                    metadataBuilder,
                    javaVisitorContext,
                    factoryMethodIndex.getAndIncrement()
            );
        }

        private boolean shouldExclude(Set<String> includes, Set<String> excludes, String propertyName) {
            if (!includes.isEmpty() && !includes.contains(propertyName)) {
                return true;
            }
            return !excludes.isEmpty() && excludes.contains(propertyName);
        }

        private boolean shouldExclude(ConfigurationMetadata configurationMetadata, String propertyName) {
            return shouldExclude(configurationMetadata.getIncludes(), configurationMetadata.getExcludes(), propertyName);
        }

        private void cleanupScopeAndQualifierAnnotations(MutableAnnotationMetadata producedAnnotationMetadata,
                                                         AnnotationMetadata producedTypeAnnotationMetadata,
                                                         AnnotationMetadata producingElementAnnotationMetadata) {
            // If the producing element defines a scope don't inherit it from the type
            if (producingElementAnnotationMetadata.hasStereotype(AnnotationUtil.SCOPE) || producingElementAnnotationMetadata.hasStereotype(AnnotationUtil.QUALIFIER)) {
                // The producing element is declaring the scope then we should remove the scope defined by the type
                for (String scope : producedTypeAnnotationMetadata.getAnnotationNamesByStereotype(AnnotationUtil.SCOPE)) {
                    if (!producingElementAnnotationMetadata.hasStereotype(scope)) {
                        producedAnnotationMetadata.removeAnnotation(scope);
                    }
                }
                // Remove any qualifier coming from the type
                for (String qualifier : producedTypeAnnotationMetadata.getAnnotationNamesByStereotype(AnnotationUtil.QUALIFIER)) {
                    if (!producingElementAnnotationMetadata.hasStereotype(qualifier)) {
                        producedAnnotationMetadata.removeAnnotation(qualifier);
                    }
                }
            }
        }
    }
    
    /**
     * A dynamic name.
     */
    static class DynamicName implements Name {
        private final CharSequence name;

        /**
         * @param name The name
         */
        public DynamicName(CharSequence name) {
            this.name = name;
        }

        @Override
        public boolean contentEquals(CharSequence cs) {
            return name.equals(cs);
        }

        @Override
        public int length() {
            return name.length();
        }

        @Override
        public char charAt(int index) {
            return name.charAt(index);
        }

        @Override
        public CharSequence subSequence(int start, int end) {
            return name.subSequence(start, end);
        }

        @Override
        public boolean equals(Object o) {
            if (this == o) {
                return true;
            }
            if (o == null || getClass() != o.getClass()) {
                return false;
            }

            DynamicName that = (DynamicName) o;

            return name.equals(that.name);
        }

        @Override
        public int hashCode() {
            return name.hashCode();
        }
    }

}<|MERGE_RESOLUTION|>--- conflicted
+++ resolved
@@ -949,16 +949,9 @@
                 return null;
             }
 
-<<<<<<< HEAD
-            boolean injected = methodAnnotationMetadata.hasDeclaredStereotype(Inject.class);
-            boolean postConstruct = methodAnnotationMetadata.hasDeclaredStereotype(ProcessedTypes.POST_CONSTRUCT);
-            boolean preDestroy = methodAnnotationMetadata.hasDeclaredStereotype(ProcessedTypes.PRE_DESTROY);
-=======
-
             boolean injected = methodAnnotationMetadata.hasDeclaredStereotype(AnnotationUtil.INJECT);
             boolean postConstruct = methodAnnotationMetadata.hasDeclaredAnnotation(AnnotationUtil.POST_CONSTRUCT);
             boolean preDestroy = methodAnnotationMetadata.hasDeclaredAnnotation(AnnotationUtil.PRE_DESTROY);
->>>>>>> bf3f5e8f
             if (injected || postConstruct || preDestroy || methodAnnotationMetadata.hasDeclaredStereotype(ConfigurationInject.class)) {
                 if (isDeclaredBean) {
                     visitAnnotatedMethod(javaMethodElement, method, o);
