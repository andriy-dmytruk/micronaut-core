/*
 * Copyright 2017-2019 original authors
 *
 * Licensed under the Apache License, Version 2.0 (the "License");
 * you may not use this file except in compliance with the License.
 * You may obtain a copy of the License at
 *
 * http://www.apache.org/licenses/LICENSE-2.0
 *
 * Unless required by applicable law or agreed to in writing, software
 * distributed under the License is distributed on an "AS IS" BASIS,
 * WITHOUT WARRANTIES OR CONDITIONS OF ANY KIND, either express or implied.
 * See the License for the specific language governing permissions and
 * limitations under the License.
 */
package io.micronaut.docs.server.suspend

import io.kotlintest.shouldBe
import io.kotlintest.shouldThrowExactly
import io.kotlintest.specs.StringSpec
import io.micronaut.context.ApplicationContext
import io.micronaut.http.HttpHeaders
import io.micronaut.http.HttpHeaders.*
import io.micronaut.http.HttpMethod
import io.micronaut.http.HttpRequest
import io.micronaut.http.HttpRequest.GET
import io.micronaut.http.HttpRequest.OPTIONS
import io.micronaut.http.HttpStatus
import io.micronaut.http.client.RxHttpClient
import io.micronaut.http.client.exceptions.HttpClientResponseException
import io.micronaut.runtime.server.EmbeddedServer

class SuspendControllerSpec: StringSpec() {

    val embeddedServer = autoClose(
            ApplicationContext.run(EmbeddedServer::class.java, mapOf(
                    "micronaut.server.cors.enabled" to true,
                    "micronaut.server.cors.configurations.dev.allowedOrigins" to listOf("foo.com"),
                    "micronaut.server.cors.configurations.dev.allowedMethods" to listOf("GET"),
                    "micronaut.server.cors.configurations.dev.allowedHeaders" to listOf(ACCEPT, CONTENT_TYPE)
            ))
    )

    val client = autoClose(
            embeddedServer.applicationContext.createBean(RxHttpClient::class.java, embeddedServer.getURL())
    )

    init {
        "test suspend applies CORS options"() {
            val origin = "foo.com"
            val headers = "$CONTENT_TYPE,$ACCEPT"
            val method = HttpMethod.GET
            val optionsResponse = client.exchange(
                    OPTIONS<Any>("/suspend/greet")
                            .header(ORIGIN, origin)
                            .header(ACCESS_CONTROL_REQUEST_METHOD, method)
                            .header(ACCESS_CONTROL_REQUEST_HEADERS, headers)
            ).blockingFirst()


            optionsResponse.status shouldBe HttpStatus.OK
            optionsResponse.header(ACCESS_CONTROL_ALLOW_ORIGIN) shouldBe origin
            optionsResponse.header(ACCESS_CONTROL_ALLOW_METHODS) shouldBe method.toString()
            optionsResponse.headers.getAll(ACCESS_CONTROL_ALLOW_HEADERS).joinToString(",") shouldBe headers

            val response = client.exchange(
                    GET<String>("/suspend/greet?name=Fred")
                            .header(ORIGIN, origin)
            ).blockingFirst()

            response.status shouldBe HttpStatus.OK
            response.header(ACCESS_CONTROL_ALLOW_ORIGIN) shouldBe origin

        }

        "test suspend"() {
            val response = client.exchange(HttpRequest.GET<Any>("/suspend/simple"), String::class.java).blockingFirst()
            val body = response.body.get()

            body shouldBe "Hello"
            response.status shouldBe HttpStatus.OK
        }

        "test suspend delayed"() {
            val response = client.exchange(HttpRequest.GET<Any>("/suspend/delayed"), String::class.java).blockingFirst()
            val body = response.body.get()

            body shouldBe "Delayed"
            response.status shouldBe HttpStatus.OK
        }

        "test suspend status"() {
            val response = client.exchange(HttpRequest.GET<Any>("/suspend/status"), String::class.java).blockingFirst()

            response.status shouldBe HttpStatus.CREATED
        }

        "test suspend status delayed"() {
            val response = client.exchange(HttpRequest.GET<Any>("/suspend/statusDelayed"), String::class.java).blockingFirst()

            response.status shouldBe HttpStatus.CREATED
        }

<<<<<<< HEAD
        "test suspend invoked once"() {
            val response = client.exchange(HttpRequest.GET<Any>("/suspend/count"), Integer::class.java).blockingFirst()
            val body = response.body.get()

            body shouldBe 1
            response.status shouldBe HttpStatus.OK
        }

=======
        "test error route"() {
            val ex = shouldThrowExactly<HttpClientResponseException> {
                client.exchange(HttpRequest.GET<Any>("/suspend/illegal"), String::class.java).blockingFirst()
            }
            val body = ex.response.getBody(String::class.java).get()

            ex.status shouldBe HttpStatus.BAD_REQUEST
            body shouldBe "illegal.argument"
        }
>>>>>>> 093e2a2e
    }
}<|MERGE_RESOLUTION|>--- conflicted
+++ resolved
@@ -19,7 +19,6 @@
 import io.kotlintest.shouldThrowExactly
 import io.kotlintest.specs.StringSpec
 import io.micronaut.context.ApplicationContext
-import io.micronaut.http.HttpHeaders
 import io.micronaut.http.HttpHeaders.*
 import io.micronaut.http.HttpMethod
 import io.micronaut.http.HttpRequest
@@ -101,7 +100,6 @@
             response.status shouldBe HttpStatus.CREATED
         }
 
-<<<<<<< HEAD
         "test suspend invoked once"() {
             val response = client.exchange(HttpRequest.GET<Any>("/suspend/count"), Integer::class.java).blockingFirst()
             val body = response.body.get()
@@ -110,7 +108,6 @@
             response.status shouldBe HttpStatus.OK
         }
 
-=======
         "test error route"() {
             val ex = shouldThrowExactly<HttpClientResponseException> {
                 client.exchange(HttpRequest.GET<Any>("/suspend/illegal"), String::class.java).blockingFirst()
@@ -120,6 +117,5 @@
             ex.status shouldBe HttpStatus.BAD_REQUEST
             body shouldBe "illegal.argument"
         }
->>>>>>> 093e2a2e
     }
 }