/*
 * Copyright 2017-2020 original authors
 *
 * Licensed under the Apache License, Version 2.0 (the "License");
 * you may not use this file except in compliance with the License.
 * You may obtain a copy of the License at
 *
 * http://www.apache.org/licenses/LICENSE-2.0
 *
 * Unless required by applicable law or agreed to in writing, software
 * distributed under the License is distributed on an "AS IS" BASIS,
 * WITHOUT WARRANTIES OR CONDITIONS OF ANY KIND, either express or implied.
 * See the License for the specific language governing permissions and
 * limitations under the License.
 */
package io.micronaut.discovery.vault;

import io.micronaut.context.annotation.Requires;
import io.micronaut.discovery.vault.config.v2.VaultResponseData;
import io.micronaut.discovery.vault.config.v2.VaultResponseV2;
import io.micronaut.http.annotation.Controller;
import io.micronaut.http.annotation.Get;
import io.reactivex.Flowable;
import org.reactivestreams.Publisher;

import edu.umd.cs.findbugs.annotations.NonNull;
import java.util.Collections;
import java.util.HashMap;
import java.util.Map;

/**
 *  Mocking Controller for Vault KV version 2
 *
 *  @author thiagolocatelli
 */
@Controller
@Requires(property = MockingVaultServerV2Controller.ENABLED)
public class MockingVaultServerV2Controller {

    public static final String ENABLED = "enable.mock.vault-config-v2";

<<<<<<< HEAD
    @Get("/v2/{backend}/data/{vaultKey:.*}")
    public Publisher<VaultResponseV2> readConfigurationValuesV2(@NonNull String backend,
                                                                @NonNull String vaultKey) {
=======
    @Get("/v1/{backend}/data/{vaultKey:.*}")
    public Publisher<VaultResponseV2> readConfigurationValuesV2(@Nonnull String backend,
                                                                @Nonnull String vaultKey) {
>>>>>>> 093e2a2e
        Map<String, Object> properties = new HashMap<>();

        if (vaultKey.equals("myapp/second")) {
            properties.put("v2-secret-1", 1);
        } else if (vaultKey.equals("application/second")) {
            properties.put("v2-secret-1", 2);
            properties.put("v2-secret-2", 1);
        } else if (vaultKey.equals("myapp/first")) {
            properties.put("v2-secret-1", 3);
            properties.put("v2-secret-2", 2);
            properties.put("v2-secret-3", 1);
        } else if (vaultKey.equals("application/first")) {
            properties.put("v2-secret-1", 4);
            properties.put("v2-secret-2", 3);
            properties.put("v2-secret-3", 2);
            properties.put("v2-secret-4", 1);
        } else if (vaultKey.equals("myapp")) {
            properties.put("v2-secret-1", 5);
            properties.put("v2-secret-2", 4);
            properties.put("v2-secret-3", 3);
            properties.put("v2-secret-4", 2);
            properties.put("v2-secret-5", 1);
        } else if (vaultKey.equals("application")) {
            properties.put("v2-secret-1", 6);
            properties.put("v2-secret-2", 5);
            properties.put("v2-secret-3", 4);
            properties.put("v2-secret-4", 3);
            properties.put("v2-secret-5", 2);
            properties.put("v2-secret-6", 1);
        } else {
            return Flowable.empty();
        }

        VaultResponseData vaultResponseData = new VaultResponseData(properties, Collections.emptyMap());

        VaultResponseV2 response = new VaultResponseV2(vaultResponseData,
                null,
                null,
                null,
                Collections.emptyMap(),
                false,
                Collections.emptyList());

        return Flowable.just(response);
    }


}<|MERGE_RESOLUTION|>--- conflicted
+++ resolved
@@ -39,15 +39,9 @@
 
     public static final String ENABLED = "enable.mock.vault-config-v2";
 
-<<<<<<< HEAD
-    @Get("/v2/{backend}/data/{vaultKey:.*}")
+    @Get("/v1/{backend}/data/{vaultKey:.*}")
     public Publisher<VaultResponseV2> readConfigurationValuesV2(@NonNull String backend,
                                                                 @NonNull String vaultKey) {
-=======
-    @Get("/v1/{backend}/data/{vaultKey:.*}")
-    public Publisher<VaultResponseV2> readConfigurationValuesV2(@Nonnull String backend,
-                                                                @Nonnull String vaultKey) {
->>>>>>> 093e2a2e
         Map<String, Object> properties = new HashMap<>();
 
         if (vaultKey.equals("myapp/second")) {
