--- conflicted
+++ resolved
@@ -45,10 +45,7 @@
 
     public static final String HANDLER_BODY_PUBLISHER = "http-streams-codec-body-publisher";
     private static final Logger LOG = LoggerFactory.getLogger(HttpStreamsHandler.class);
-<<<<<<< HEAD
-=======
-
->>>>>>> 6fc76563
+
     private final Queue<Outgoing> outgoing = new LinkedList<>();
     private final Class<In> inClass;
     private final Class<Out> outClass;
