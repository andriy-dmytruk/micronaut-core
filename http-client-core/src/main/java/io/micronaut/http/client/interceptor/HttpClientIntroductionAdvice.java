--- conflicted
+++ resolved
@@ -124,12 +124,7 @@
      * @param binderRegistry       The client binder registry
      */
     public HttpClientIntroductionAdvice(
-<<<<<<< HEAD
-            RxHttpClientRegistry clientFactory,
-=======
-            BeanContext beanContext,
             HttpClientRegistry<?> clientFactory,
->>>>>>> 2accd646
             JsonMediaTypeCodec jsonMediaTypeCodec,
             List<ReactiveClientResultTransformer> transformers,
             HttpClientBinderRegistry binderRegistry) {
