--- conflicted
+++ resolved
@@ -1,5 +1,5 @@
 /*
- * Copyright 2017-2018 original authors
+ * Copyright 2018 original authors
  *
  * Licensed under the Apache License, Version 2.0 (the "License");
  * you may not use this file except in compliance with the License.
@@ -15,35 +15,28 @@
  */
 package io.micronaut.http.client;
 
-<<<<<<< HEAD
-import com.typesafe.netty.http.DefaultStreamedHttpRequest;
-=======
 import com.typesafe.netty.http.StreamedHttpRequest;
->>>>>>> 161bf9c7
 import io.micronaut.core.annotation.Internal;
 import io.micronaut.core.convert.ConversionContext;
 import io.micronaut.core.convert.ConversionService;
 import io.micronaut.core.convert.value.MutableConvertibleValues;
 import io.micronaut.core.convert.value.MutableConvertibleValuesMap;
+import io.micronaut.http.cookie.Cookie;
+import io.micronaut.http.cookie.Cookies;
+import io.micronaut.http.netty.cookies.NettyCookie;
 import io.micronaut.core.type.Argument;
 import io.micronaut.core.util.StringUtils;
 import io.micronaut.http.HttpParameters;
 import io.micronaut.http.MutableHttpHeaders;
 import io.micronaut.http.MutableHttpRequest;
-import io.micronaut.http.cookie.Cookie;
-import io.micronaut.http.cookie.Cookies;
 import io.micronaut.http.netty.NettyHttpHeaders;
 import io.micronaut.http.netty.NettyHttpParameters;
-import io.micronaut.http.netty.cookies.NettyCookie;
 import io.netty.buffer.ByteBuf;
-import io.netty.handler.codec.http.DefaultFullHttpRequest;
-import io.netty.handler.codec.http.HttpContent;
-import io.netty.handler.codec.http.HttpHeaderNames;
+import io.netty.handler.codec.http.*;
 import io.netty.handler.codec.http.HttpRequest;
-import io.netty.handler.codec.http.HttpVersion;
-import io.netty.handler.codec.http.QueryStringDecoder;
 import io.netty.handler.codec.http.cookie.ClientCookieEncoder;
 import org.reactivestreams.Publisher;
+import com.typesafe.netty.http.DefaultStreamedHttpRequest;
 
 import java.net.InetSocketAddress;
 import java.net.URI;
@@ -58,7 +51,7 @@
  * @since 1.0
  */
 @Internal
-class NettyClientHttpRequest<B> implements MutableHttpRequest<B> {
+class NettyClientHttpRequest<B> implements MutableHttpRequest<B>{
 
     private final NettyHttpHeaders headers = new NettyHttpHeaders();
     private final MutableConvertibleValues<Object> attributes = new MutableConvertibleValuesMap<>();
@@ -187,17 +180,6 @@
         return charset != null ? new QueryStringDecoder(uri, charset) : new QueryStringDecoder(uri);
     }
 
-<<<<<<< HEAD
-    HttpRequest getNettyRequest(Publisher<HttpContent> bodyPublisher) {
-        HttpRequest request;
-        if (bodyPublisher != null) {
-            request = new DefaultStreamedHttpRequest(HttpVersion.HTTP_1_1, io.netty.handler.codec.http.HttpMethod.valueOf(httpMethod.name()), getUri().toString(), bodyPublisher);
-        } else {
-            request = new DefaultFullHttpRequest(HttpVersion.HTTP_1_1, io.netty.handler.codec.http.HttpMethod.valueOf(httpMethod.name()), getUri().toString());
-        }
-        request.headers().setAll(headers.getNettyHeaders());
-        return request;
-=======
     HttpRequest getFullRequest(ByteBuf content) {
         String uriStr = resolveUriPath();
         io.netty.handler.codec.http.HttpMethod method = io.netty.handler.codec.http.HttpMethod.valueOf(httpMethod.name());
@@ -205,27 +187,21 @@
                 new DefaultFullHttpRequest(HttpVersion.HTTP_1_1, method, uriStr);
         req.headers().setAll(headers.getNettyHeaders());
         return req;
->>>>>>> 161bf9c7
     }
 
 
     HttpRequest getStreamedRequest(Publisher<HttpContent> publisher) {
         String uriStr = resolveUriPath();
         io.netty.handler.codec.http.HttpMethod method = io.netty.handler.codec.http.HttpMethod.valueOf(httpMethod.name());
-<<<<<<< HEAD
-        DefaultFullHttpRequest req = content != null ? new DefaultFullHttpRequest(HttpVersion.HTTP_1_1, method, uriStr, content) :
-            new DefaultFullHttpRequest(HttpVersion.HTTP_1_1, method, uriStr);
-=======
         HttpRequest req = publisher != null ? new DefaultStreamedHttpRequest(HttpVersion.HTTP_1_1, method, uriStr, publisher) :
                 new DefaultFullHttpRequest(HttpVersion.HTTP_1_1, method, uriStr);
->>>>>>> 161bf9c7
         req.headers().setAll(headers.getNettyHeaders());
         return req;
     }
 
     private String resolveUriPath() {
         URI uri = getUri();
-        if (StringUtils.isNotEmpty(uri.getScheme())) {
+        if(StringUtils.isNotEmpty(uri.getScheme())) {
             try {
                 // obtain just the path
                 uri = new URI(null, null, null, -1, uri.getPath(), uri.getQuery(), uri.getFragment());
