/*
 * Copyright 2017-2019 original authors
 *
 * Licensed under the Apache License, Version 2.0 (the "License");
 * you may not use this file except in compliance with the License.
 * You may obtain a copy of the License at
 *
 * http://www.apache.org/licenses/LICENSE-2.0
 *
 * Unless required by applicable law or agreed to in writing, software
 * distributed under the License is distributed on an "AS IS" BASIS,
 * WITHOUT WARRANTIES OR CONDITIONS OF ANY KIND, either express or implied.
 * See the License for the specific language governing permissions and
 * limitations under the License.
 */
package io.micronaut.ast.groovy.config

import groovy.transform.CompileStatic
import io.micronaut.ast.groovy.utils.AstAnnotationUtils
import io.micronaut.ast.groovy.utils.AstGenericUtils
import io.micronaut.context.annotation.ConfigurationReader
import io.micronaut.context.annotation.EachProperty
import io.micronaut.core.annotation.AnnotationMetadata
import io.micronaut.core.util.StringUtils
import io.micronaut.inject.configuration.ConfigurationMetadataBuilder
import org.codehaus.groovy.ast.ClassHelper
import org.codehaus.groovy.ast.ClassNode
import org.codehaus.groovy.ast.InnerClassNode
import org.codehaus.groovy.control.CompilationUnit
import org.codehaus.groovy.control.SourceUnit

import java.util.function.Function

/**
 * Implementation of ConfigurationMetadataBuilder for Groovy
 *
 * @author graemerocher
 * @since 1.0
 */
@CompileStatic
class GroovyConfigurationMetadataBuilder extends ConfigurationMetadataBuilder<ClassNode> {

    final SourceUnit sourceUnit
    final CompilationUnit compilationUnit

    GroovyConfigurationMetadataBuilder(SourceUnit sourceUnit, CompilationUnit compilationUnit) {
        this.compilationUnit = compilationUnit
        this.sourceUnit = sourceUnit
    }

    @Override
    protected String buildPropertyPath(ClassNode owningType, ClassNode declaringType, String propertyName) {
        String value = buildTypePath(owningType, declaringType)
        return value + '.' + propertyName
    }

    @Override
    protected String buildTypePath(ClassNode owningType, ClassNode declaringType) {
        return buildTypePath(owningType, declaringType, getAnnotationMetadata(owningType.isInterface() ? owningType : declaringType))
    }

    @Override
    protected String buildTypePath(ClassNode owningType, ClassNode declaringType, AnnotationMetadata annotationMetadata) {
        StringBuilder path = new StringBuilder(calculateInitialPath(owningType, annotationMetadata))

        prependSuperclasses(owningType.isInterface() ? owningType : declaringType, path)
        while (declaringType != null && declaringType instanceof InnerClassNode) {
            // we have an inner class, so prepend inner class
            declaringType = ((InnerClassNode) declaringType).getOuterClass()
            if (declaringType != null) {

<<<<<<< HEAD
                AnnotationMetadata parentMetadata = getAnnotationMetadata(declaringType)
=======
                AnnotationMetadata parentMetadata = AstAnnotationUtils.getAnnotationMetadata(sourceUnit, compilationUnit, declaringType)
>>>>>>> 8a8d58f6
                Optional<String> parentConfig = parentMetadata.getValue(ConfigurationReader.class, String.class)
                if (parentConfig.isPresent()) {
                    String parentPath = parentConfig.get()
                    if(parentMetadata.hasDeclaredAnnotation(EachProperty)) {
                        path.insert(0, parentPath + ".*.")
                    }
                    else {

                        path.insert(0, parentPath + '.')
                    }
                    prependSuperclasses(declaringType, path)
                } else {
                    break
                }

            }

        }
        return path.toString()
    }

<<<<<<< HEAD
    private String calculateInitialPath(ClassNode owningType, AnnotationMetadata annotationMetadata) {
        return annotationMetadata.stringValue(ConfigurationReader.class)
                .map(pathEvaluationFunction(annotationMetadata)).orElseGet( {->
            AnnotationMetadata ownerMetadata = getAnnotationMetadata(owningType)
=======
    private String calculateInitialPath(ClassNode owningType, ClassNode declaringType) {
        AnnotationMetadata annotationMetadata = AstAnnotationUtils.getAnnotationMetadata(sourceUnit, compilationUnit, declaringType)
        return annotationMetadata.stringValue(ConfigurationReader.class)
                .map(pathEvaluationFunction(annotationMetadata)).orElseGet( {->
            AnnotationMetadata ownerMetadata = AstAnnotationUtils.getAnnotationMetadata(sourceUnit, compilationUnit, owningType)
>>>>>>> 8a8d58f6
            return ownerMetadata.stringValue(ConfigurationReader.class)
                                .map(pathEvaluationFunction(ownerMetadata)).orElseThrow({ ->
                new IllegalStateException("Non @ConfigurationProperties type visited")
            })
        })
    }

    private Function<String, String> pathEvaluationFunction(AnnotationMetadata annotationMetadata) {
        return { String path ->
            if (annotationMetadata.hasDeclaredAnnotation(EachProperty.class)) {
                return path + ".*"
            }
            String prefix = annotationMetadata.getValue(ConfigurationReader.class, "prefix", String.class)
                    .orElse(null)
            if (StringUtils.isNotEmpty(prefix)) {
                if (StringUtils.isEmpty(path)) {
                    return prefix
                } else {
                    return prefix + "." + path
                }
            } else {
                return path
            }
        } as Function<String, String>
    }

    @Override
    protected String getTypeString(ClassNode type) {
        return AstGenericUtils.resolveTypeReference(type)
    }

    @Override
    protected AnnotationMetadata getAnnotationMetadata(ClassNode type) {
        return AstAnnotationUtils.getAnnotationMetadata(sourceUnit, type)
    }

    private void prependSuperclasses(ClassNode declaringType, StringBuilder path) {
<<<<<<< HEAD
        if (declaringType.isInterface()) {
            ClassNode superInterface = resolveSuperInterface(declaringType)
            while (superInterface != null) {
                AnnotationMetadata annotationMetadata = getAnnotationMetadata(superInterface)
                Optional<String> parentConfig = annotationMetadata.stringValue(ConfigurationReader.class)
                if (parentConfig.isPresent()) {
                    path.insert(0, parentConfig.get() + '.')
                    superInterface = resolveSuperInterface(superInterface)
                } else {
                    break;
                }
            }
        } else {
            ClassNode superclass = declaringType.getSuperClass()
            while (superclass != ClassHelper.OBJECT_TYPE) {
                Optional<String> parentConfig = getAnnotationMetadata(superclass).stringValue(ConfigurationReader.class)
                if (parentConfig.isPresent()) {
                    path.insert(0, parentConfig.get() + '.')
                    superclass = superclass.getSuperClass()
                } else {
                    break
                }
=======
        ClassNode superclass = declaringType.getSuperClass()
        while (superclass != ClassHelper.OBJECT_TYPE) {
            Optional<String> parentConfig = AstAnnotationUtils.getAnnotationMetadata(sourceUnit, compilationUnit, superclass).stringValue(ConfigurationReader.class)
            if (parentConfig.isPresent()) {
                path.insert(0, parentConfig.get() + '.')
                superclass = superclass.getSuperClass()
            } else {
                break
>>>>>>> 8a8d58f6
            }
        }
    }
    private ClassNode resolveSuperInterface(ClassNode declaringType) {
        def interfaces = declaringType.getInterfaces()
        if (interfaces) {
            return interfaces.find { getAnnotationMetadata(it).hasStereotype(ConfigurationReader) }
        }
    }
}<|MERGE_RESOLUTION|>--- conflicted
+++ resolved
@@ -69,11 +69,7 @@
             declaringType = ((InnerClassNode) declaringType).getOuterClass()
             if (declaringType != null) {
 
-<<<<<<< HEAD
                 AnnotationMetadata parentMetadata = getAnnotationMetadata(declaringType)
-=======
-                AnnotationMetadata parentMetadata = AstAnnotationUtils.getAnnotationMetadata(sourceUnit, compilationUnit, declaringType)
->>>>>>> 8a8d58f6
                 Optional<String> parentConfig = parentMetadata.getValue(ConfigurationReader.class, String.class)
                 if (parentConfig.isPresent()) {
                     String parentPath = parentConfig.get()
@@ -95,18 +91,10 @@
         return path.toString()
     }
 
-<<<<<<< HEAD
     private String calculateInitialPath(ClassNode owningType, AnnotationMetadata annotationMetadata) {
         return annotationMetadata.stringValue(ConfigurationReader.class)
                 .map(pathEvaluationFunction(annotationMetadata)).orElseGet( {->
             AnnotationMetadata ownerMetadata = getAnnotationMetadata(owningType)
-=======
-    private String calculateInitialPath(ClassNode owningType, ClassNode declaringType) {
-        AnnotationMetadata annotationMetadata = AstAnnotationUtils.getAnnotationMetadata(sourceUnit, compilationUnit, declaringType)
-        return annotationMetadata.stringValue(ConfigurationReader.class)
-                .map(pathEvaluationFunction(annotationMetadata)).orElseGet( {->
-            AnnotationMetadata ownerMetadata = AstAnnotationUtils.getAnnotationMetadata(sourceUnit, compilationUnit, owningType)
->>>>>>> 8a8d58f6
             return ownerMetadata.stringValue(ConfigurationReader.class)
                                 .map(pathEvaluationFunction(ownerMetadata)).orElseThrow({ ->
                 new IllegalStateException("Non @ConfigurationProperties type visited")
@@ -140,11 +128,10 @@
 
     @Override
     protected AnnotationMetadata getAnnotationMetadata(ClassNode type) {
-        return AstAnnotationUtils.getAnnotationMetadata(sourceUnit, type)
+        return AstAnnotationUtils.getAnnotationMetadata(sourceUnit, compilationUnit, type)
     }
 
     private void prependSuperclasses(ClassNode declaringType, StringBuilder path) {
-<<<<<<< HEAD
         if (declaringType.isInterface()) {
             ClassNode superInterface = resolveSuperInterface(declaringType)
             while (superInterface != null) {
@@ -167,16 +154,6 @@
                 } else {
                     break
                 }
-=======
-        ClassNode superclass = declaringType.getSuperClass()
-        while (superclass != ClassHelper.OBJECT_TYPE) {
-            Optional<String> parentConfig = AstAnnotationUtils.getAnnotationMetadata(sourceUnit, compilationUnit, superclass).stringValue(ConfigurationReader.class)
-            if (parentConfig.isPresent()) {
-                path.insert(0, parentConfig.get() + '.')
-                superclass = superclass.getSuperClass()
-            } else {
-                break
->>>>>>> 8a8d58f6
             }
         }
     }
