package io.micronaut.validation.validator.reactive

import io.micronaut.context.ApplicationContext
import io.micronaut.context.annotation.Executable
import io.micronaut.core.annotation.Introspected
<<<<<<< HEAD
import io.micronaut.validation.validator.Validator
import io.reactivex.Single
=======
import jakarta.inject.Singleton
import org.reactivestreams.Publisher
import reactor.core.publisher.Flux
import reactor.core.publisher.Mono
>>>>>>> bf3f5e8f
import spock.lang.AutoCleanup
import spock.lang.Shared
import spock.lang.Specification
import io.micronaut.core.async.annotation.SingleResult
import javax.validation.ConstraintViolationException
import javax.validation.Valid
import javax.validation.constraints.NotBlank
import java.util.concurrent.CompletableFuture
import java.util.concurrent.CompletionStage
import java.util.concurrent.ExecutionException
import java.util.regex.Pattern

class ReactiveMethodValidationSpec extends Specification {

    @Shared
    @AutoCleanup
    ApplicationContext applicationContext = ApplicationContext.run()

    void "test reactive return type validation"() {
        given:
        BookService bookService = applicationContext.getBean(BookService)

        when:
<<<<<<< HEAD
        bookService.rxReturnInvalid(Single.just(new Book("It"))).blockingGet()
=======
        Mono.from(bookService.rxReturnInvalid(Mono.just(new Book(title: "It")))).block()
>>>>>>> bf3f5e8f

        then:
        ConstraintViolationException e = thrown()
        e.message == 'title: must not be blank'
        e.getConstraintViolations().first().propertyPath.toString() == 'title'
    }

    void "test reactive validation with invalid simple argument"() {
        given:
        BookService bookService = applicationContext.getBean(BookService)

        when:
<<<<<<< HEAD
        var validator = applicationContext.getBean(Validator)
        var violations = validator.forExecutables().validateParameters(
                bookService,
                BookService.class.getDeclaredMethod("rxSimple", Single<String>),
                [Single.just("")] as Object[]
        )

        bookService.rxSimple(Single.just("")).blockingGet()

        then:
        def e = thrown(ConstraintViolationException)
        Pattern.matches('rxSimple.title\\[]<T [^>]*String>: must not be blank', e.message)
        def path = e.getConstraintViolations().first().propertyPath.iterator()
        path.next().getName() == 'rxSimple'
        path.next().getName() == 'title'
        path.next().isInIterable()
=======
        Mono.from(bookService.rxValid(Mono.just(new Book(title: "")))).block()

        then:
        ConstraintViolationException e = thrown()
        e.message == 'rxValid.title: must not be blank'
        e.getConstraintViolations().first().propertyPath.toString() == 'rxValid.title'
>>>>>>> bf3f5e8f
    }

    void "test reactive validation with valid argument"() {
        given:
        BookService bookService = applicationContext.getBean(BookService)

        when:
<<<<<<< HEAD
        def book = bookService.rxValid(Single.just(new Book("It"))).blockingGet()

        then:
        book.title == 'It'

=======
        Mono.from(bookService.rxSimple(Mono.just(""))).block()

        then:
        ConstraintViolationException e = thrown()
        e.message == 'rxSimple.title: must not be blank'
        e.getConstraintViolations().first().propertyPath.toString() == 'rxSimple.title'
>>>>>>> bf3f5e8f
    }

    void "test reactive validation with invalid argument"() {
        given:
        BookService bookService = applicationContext.getBean(BookService)

        when:
        bookService.rxValid(Single.just(new Book(""))).blockingGet()

        then:
<<<<<<< HEAD
        def e = thrown(ConstraintViolationException)
        Pattern.matches('rxValid.book\\[]<T .*Book>.title: must not be blank', e.message)
        e.getConstraintViolations().first().propertyPath.toString().startsWith('rxValid.book')
=======
        ExecutionException e = thrown()

        e.cause.message == 'futureSimple.title: must not be blank'
        e.cause.getConstraintViolations().first().propertyPath.toString() == 'futureSimple.title'
>>>>>>> bf3f5e8f
    }

    void "test future validation with invalid simple argument"() {
        given:
        BookService bookService = applicationContext.getBean(BookService)

        when:
        bookService.futureSimple(CompletableFuture.completedFuture("")).get()

        then:
        ExecutionException e = thrown()

        Pattern.matches('futureSimple.title\\[]<T .*String>: must not be blank', e.cause.message)
        e.cause.getConstraintViolations().first().propertyPath.toString().startsWith('futureSimple.title')
    }

    void "test future validation with invalid argument"() {
        given:
        BookService bookService = applicationContext.getBean(BookService)

        when:
<<<<<<< HEAD
        bookService.futureValid(CompletableFuture.completedFuture(new Book(""))).get()

        then:
        def e = thrown(ExecutionException)

        Pattern.matches('futureValid.book\\[]<T .*Book>.title: must not be blank', e.cause.message);
        e.cause.getConstraintViolations().first().propertyPath.toString().startsWith('futureValid.book')
=======
        Book book = Mono.from(bookService.rxValid(Mono.just(new Book(title: "It")))).block()

        then:
        book.title == 'It'
    }
}

@Singleton
class BookService {
    @Executable
    @Valid
    CompletionStage<Book> futureSimple(@NotBlank CompletionStage<String> title) {
        return title.thenApply({ String t -> new Book(title: t)})
    }

    @Executable
    @Valid
    CompletableFuture<Book> futureValid(@Valid CompletableFuture<Book> book) {
        return book
    }

    @Executable
    @Valid
    @SingleResult
    Publisher<Book> rxSimple(@NotBlank Publisher<String> title) {
        return Flux.from(title).map({ String t -> new Book(title: t)})
    }

    @Executable
    @Valid
    @SingleResult
    Publisher<Book> rxValid(@Valid Publisher<Book> book) {
        return book
    }

    @Executable
    @Valid
    @SingleResult
    Publisher<Book> rxReturnInvalid(@Valid Publisher<Book> book) {
        return Flux.from(book).map({ b -> b.title =''; return b})
>>>>>>> bf3f5e8f
    }
}<|MERGE_RESOLUTION|>--- conflicted
+++ resolved
@@ -3,15 +3,11 @@
 import io.micronaut.context.ApplicationContext
 import io.micronaut.context.annotation.Executable
 import io.micronaut.core.annotation.Introspected
-<<<<<<< HEAD
 import io.micronaut.validation.validator.Validator
-import io.reactivex.Single
-=======
 import jakarta.inject.Singleton
 import org.reactivestreams.Publisher
 import reactor.core.publisher.Flux
 import reactor.core.publisher.Mono
->>>>>>> bf3f5e8f
 import spock.lang.AutoCleanup
 import spock.lang.Shared
 import spock.lang.Specification
@@ -35,11 +31,7 @@
         BookService bookService = applicationContext.getBean(BookService)
 
         when:
-<<<<<<< HEAD
-        bookService.rxReturnInvalid(Single.just(new Book("It"))).blockingGet()
-=======
         Mono.from(bookService.rxReturnInvalid(Mono.just(new Book(title: "It")))).block()
->>>>>>> bf3f5e8f
 
         then:
         ConstraintViolationException e = thrown()
@@ -52,7 +44,6 @@
         BookService bookService = applicationContext.getBean(BookService)
 
         when:
-<<<<<<< HEAD
         var validator = applicationContext.getBean(Validator)
         var violations = validator.forExecutables().validateParameters(
                 bookService,
@@ -69,14 +60,6 @@
         path.next().getName() == 'rxSimple'
         path.next().getName() == 'title'
         path.next().isInIterable()
-=======
-        Mono.from(bookService.rxValid(Mono.just(new Book(title: "")))).block()
-
-        then:
-        ConstraintViolationException e = thrown()
-        e.message == 'rxValid.title: must not be blank'
-        e.getConstraintViolations().first().propertyPath.toString() == 'rxValid.title'
->>>>>>> bf3f5e8f
     }
 
     void "test reactive validation with valid argument"() {
@@ -84,20 +67,11 @@
         BookService bookService = applicationContext.getBean(BookService)
 
         when:
-<<<<<<< HEAD
         def book = bookService.rxValid(Single.just(new Book("It"))).blockingGet()
 
         then:
         book.title == 'It'
 
-=======
-        Mono.from(bookService.rxSimple(Mono.just(""))).block()
-
-        then:
-        ConstraintViolationException e = thrown()
-        e.message == 'rxSimple.title: must not be blank'
-        e.getConstraintViolations().first().propertyPath.toString() == 'rxSimple.title'
->>>>>>> bf3f5e8f
     }
 
     void "test reactive validation with invalid argument"() {
@@ -108,16 +82,9 @@
         bookService.rxValid(Single.just(new Book(""))).blockingGet()
 
         then:
-<<<<<<< HEAD
         def e = thrown(ConstraintViolationException)
         Pattern.matches('rxValid.book\\[]<T .*Book>.title: must not be blank', e.message)
         e.getConstraintViolations().first().propertyPath.toString().startsWith('rxValid.book')
-=======
-        ExecutionException e = thrown()
-
-        e.cause.message == 'futureSimple.title: must not be blank'
-        e.cause.getConstraintViolations().first().propertyPath.toString() == 'futureSimple.title'
->>>>>>> bf3f5e8f
     }
 
     void "test future validation with invalid simple argument"() {
@@ -139,55 +106,12 @@
         BookService bookService = applicationContext.getBean(BookService)
 
         when:
-<<<<<<< HEAD
         bookService.futureValid(CompletableFuture.completedFuture(new Book(""))).get()
 
         then:
-        def e = thrown(ExecutionException)
+        ExecutionException e = thrown()
 
         Pattern.matches('futureValid.book\\[]<T .*Book>.title: must not be blank', e.cause.message);
         e.cause.getConstraintViolations().first().propertyPath.toString().startsWith('futureValid.book')
-=======
-        Book book = Mono.from(bookService.rxValid(Mono.just(new Book(title: "It")))).block()
-
-        then:
-        book.title == 'It'
     }
 }
-
-@Singleton
-class BookService {
-    @Executable
-    @Valid
-    CompletionStage<Book> futureSimple(@NotBlank CompletionStage<String> title) {
-        return title.thenApply({ String t -> new Book(title: t)})
-    }
-
-    @Executable
-    @Valid
-    CompletableFuture<Book> futureValid(@Valid CompletableFuture<Book> book) {
-        return book
-    }
-
-    @Executable
-    @Valid
-    @SingleResult
-    Publisher<Book> rxSimple(@NotBlank Publisher<String> title) {
-        return Flux.from(title).map({ String t -> new Book(title: t)})
-    }
-
-    @Executable
-    @Valid
-    @SingleResult
-    Publisher<Book> rxValid(@Valid Publisher<Book> book) {
-        return book
-    }
-
-    @Executable
-    @Valid
-    @SingleResult
-    Publisher<Book> rxReturnInvalid(@Valid Publisher<Book> book) {
-        return Flux.from(book).map({ b -> b.title =''; return b})
->>>>>>> bf3f5e8f
-    }
-}