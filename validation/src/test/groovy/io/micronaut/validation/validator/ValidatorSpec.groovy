--- conflicted
+++ resolved
@@ -6,22 +6,13 @@
 import io.micronaut.core.annotation.Introspected
 import io.micronaut.core.beans.BeanIntrospector
 import io.micronaut.validation.validator.resolver.CompositeTraversableResolver
-<<<<<<< HEAD
-=======
 import jakarta.inject.Singleton
 import spock.lang.AutoCleanup
->>>>>>> bf3f5e8f
 import spock.lang.Ignore
-import spock.lang.AutoCleanup
 import spock.lang.Shared
 import spock.lang.Specification
-
-<<<<<<< HEAD
-import javax.inject.Singleton
 import javax.validation.Path
-=======
 import javax.validation.ElementKind
->>>>>>> bf3f5e8f
 import javax.validation.Valid
 import javax.validation.ValidatorFactory
 import javax.validation.constraints.*
@@ -703,8 +694,112 @@
         expect:
         violations.size() == 1
     }
-<<<<<<< HEAD
-=======
+
+    // DESCRIPTOR
+
+    void "test bean descriptor"() {
+        given:
+        BeanDescriptor beanDescriptor = validator.getConstraintsForClass(Book)
+
+        def descriptors = beanDescriptor.getConstraintsForProperty("authors")
+                .getConstraintDescriptors()
+
+        expect:
+        beanDescriptor.isBeanConstrained()
+        beanDescriptor.getConstrainedProperties().size() == 4
+        descriptors.size() == 1
+        descriptors.first().annotation instanceof Size
+        descriptors.first().annotation.min() == 1
+        descriptors.first().annotation.max() == 10
+    }
+
+    void "test empty bean descriptor"() {
+        given:
+        BeanDescriptor beanDescriptor = validator.getConstraintsForClass(String)
+
+
+        expect:
+        !beanDescriptor.isBeanConstrained()
+        beanDescriptor.getConstrainedProperties().size() == 0
+    }
+
+    void "test cascade to container of non-introspected class" () {
+        when:
+        Bee notIntrospected = new Bee(name: "")
+        HiveOfBeeList beeHive = new HiveOfBeeList(bees: [notIntrospected])
+        def violations = validator.validate(beeHive)
+
+        then:
+        violations.size() == 1
+        !violations[0].constraintDescriptor
+        violations[0].message == "Cannot validate io.micronaut.validation.validator.Bee. No bean introspection present. " +
+                "Please add @Introspected to the class and ensure Micronaut annotation processing is enabled"
+
+        when:
+        beeHive = new HiveOfBeeList(bees: [null])
+        violations = validator.validate(beeHive)
+
+        then:
+        violations.size() == 1
+        !violations[0].constraintDescriptor
+        violations[0].message == "Cannot validate io.micronaut.validation.validator.Bee. No bean introspection present. " +
+                "Please add @Introspected to the class and ensure Micronaut annotation processing is enabled"
+    }
+
+    void "test cascade to map of non-introspected value class" () {
+        when:
+        Bee notIntrospected = new Bee(name: "")
+        HiveOfBeeMap beeHive = new HiveOfBeeMap(bees: ["blank" : notIntrospected])
+        def violations = validator.validate(beeHive)
+
+        then:
+        violations.size() == 1
+        !violations[0].constraintDescriptor
+        violations[0].message == "Cannot validate io.micronaut.validation.validator.Bee. No bean introspection present. " +
+                "Please add @Introspected to the class and ensure Micronaut annotation processing is enabled"
+
+        when:
+        Map<String, Bee> map = [:]
+        map.put("blank", null)
+        beeHive = new HiveOfBeeMap(bees: map)
+        violations = validator.validate(beeHive)
+
+        then:
+        violations.size() == 1
+        !violations[0].constraintDescriptor
+        violations[0].message == "Cannot validate io.micronaut.validation.validator.Bee. No bean introspection present. " +
+                "Please add @Introspected to the class and ensure Micronaut annotation processing is enabled"
+    }
+
+    @Ignore("FIXME: https://github.com/micronaut-projects/micronaut-core/issues/4410")
+    void "test element validation in String collection" () {
+        when:
+        ListOfStrings strings = new ListOfStrings(strings: ["", null, "a string that's too long"])
+        def violations = validator.validate(strings)
+
+        then:
+        // should be: two for violating element size, and one null string violation
+        violations.size() == 3
+        violations[0].constraintDescriptor
+        violations[0].constraintDescriptor.annotation instanceof Size
+        violations[1].constraintDescriptor
+        violations[1].constraintDescriptor.annotation instanceof NotNull
+        violations[2].constraintDescriptor
+        violations[2].constraintDescriptor.annotation instanceof Size
+    }
+
+    void "test cascade to bean - enum"() {
+        given:
+        EnumList b = new EnumList(
+                enums: [null]
+        )
+
+        def violations = validator.validate(b)
+
+        expect:
+        violations.size() == 1
+        violations.first().message == "must not be null"
+    }
 
     void "test helpful toString() message for constraintViolation"() {
         given:
@@ -721,35 +816,17 @@
         constraintViolations[1].toString() == 'DefaultConstraintViolation{rootBean=class io.micronaut.validation.validator.$BookService$Definition$Intercepted, invalidValue=, path=saveBook.title}'
     }
 }
->>>>>>> bf3f5e8f
-
-    // DESCRIPTOR
-
-    void "test bean descriptor"() {
-        given:
-        BeanDescriptor beanDescriptor = validator.getConstraintsForClass(Book)
-
-        def descriptors = beanDescriptor.getConstraintsForProperty("authors")
-                .getConstraintDescriptors()
-
-        expect:
-        beanDescriptor.isBeanConstrained()
-        beanDescriptor.getConstrainedProperties().size() == 4
-        descriptors.size() == 1
-        descriptors.first().annotation instanceof Size
-        descriptors.first().annotation.min() == 1
-        descriptors.first().annotation.max() == 10
-    }
-
-    void "test empty bean descriptor"() {
-        given:
-        BeanDescriptor beanDescriptor = validator.getConstraintsForClass(String)
-
-
-        expect:
-        !beanDescriptor.isBeanConstrained()
-        beanDescriptor.getConstrainedProperties().size() == 0
-    }
+
+@Introspected
+class HiveOfBeeMap {
+    @Valid
+    Map<String, Bee> bees
+}
+
+@Introspected
+class HiveOfBeeList {
+    @Valid
+    List<Bee> bees
 }
 
 // not introspected, expect validation failure
