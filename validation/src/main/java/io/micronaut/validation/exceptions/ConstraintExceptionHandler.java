/*
 * Copyright 2017-2020 original authors
 *
 * Licensed under the Apache License, Version 2.0 (the "License");
 * you may not use this file except in compliance with the License.
 * You may obtain a copy of the License at
 *
 * https://www.apache.org/licenses/LICENSE-2.0
 *
 * Unless required by applicable law or agreed to in writing, software
 * distributed under the License is distributed on an "AS IS" BASIS,
 * WITHOUT WARRANTIES OR CONDITIONS OF ANY KIND, either express or implied.
 * See the License for the specific language governing permissions and
 * limitations under the License.
 */
package io.micronaut.validation.exceptions;

import io.micronaut.context.annotation.Requires;
import io.micronaut.http.HttpRequest;
import io.micronaut.http.HttpResponse;
import io.micronaut.http.HttpStatus;
import io.micronaut.http.MutableHttpResponse;
import io.micronaut.http.annotation.Produces;
import io.micronaut.http.server.exceptions.ExceptionHandler;
import io.micronaut.http.server.exceptions.response.ErrorContext;
import io.micronaut.http.server.exceptions.response.ErrorResponseProcessor;
import jakarta.inject.Inject;
import jakarta.inject.Singleton;

import javax.validation.ConstraintViolation;
import javax.validation.ConstraintViolationException;
import javax.validation.ElementKind;
import javax.validation.Path;
import java.util.Iterator;
import java.util.Set;
import java.util.stream.Collectors;

/**
 * Default {@link ExceptionHandler} for {@link ConstraintViolationException}.
 *
 * @author Graeme Rocher
 * @since 1.0
 */
@Produces
@Singleton
@Requires(classes = {ConstraintViolationException.class, ExceptionHandler.class})
public class ConstraintExceptionHandler implements ExceptionHandler<ConstraintViolationException, HttpResponse<?>> {

    private final ErrorResponseProcessor<?> responseProcessor;

    /**
     * Constructor.
     * @param responseProcessor Error Response Processor
     */
    @Inject
    public ConstraintExceptionHandler(ErrorResponseProcessor<?> responseProcessor) {
        this.responseProcessor = responseProcessor;
    }

    @Override
    public HttpResponse<?> handle(HttpRequest request, ConstraintViolationException exception) {
        Set<ConstraintViolation<?>> constraintViolations = exception.getConstraintViolations();
        MutableHttpResponse<?> response = HttpResponse.badRequest();
        final ErrorContext.Builder contextBuilder = ErrorContext.builder(request).cause(exception);
        if (constraintViolations == null || constraintViolations.isEmpty()) {
            return responseProcessor.processResponse(contextBuilder.errorMessage(
                    exception.getMessage() == null ? HttpStatus.BAD_REQUEST.getReason() : exception.getMessage()
            ).build(), response);
        } else {
            return responseProcessor.processResponse(contextBuilder.errorMessages(
                    exception.getConstraintViolations()
                            .stream()
                            .map(this::buildMessage)
                            .sorted()
                            .collect(Collectors.toList())
            ).build(), response);
        }
    }

    /**
     * Builds a message based on the provided violation.
     *
     * @param violation The constraint violation
     * @return The violation message
     */
    protected String buildMessage(ConstraintViolation violation) {
        Path propertyPath = violation.getPropertyPath();
        StringBuilder message = new StringBuilder();
        Iterator<Path.Node> i = propertyPath.iterator();
<<<<<<< HEAD
        boolean firstNode = true;
=======
>>>>>>> bf3f5e8f

        while (i.hasNext()) {
            Path.Node node = i.next();

            if (node.getKind() == ElementKind.METHOD || node.getKind() == ElementKind.CONSTRUCTOR) {
                continue;
            }

<<<<<<< HEAD
            if (node.getKind() == ElementKind.CONTAINER_ELEMENT) {
                if (node.isInIterable()) {
                    message.append('[');
                    if (node.getKey() != null) {
                        message.append(node.getKey());
                    } else if (node.getIndex() != null) {
                        message.append(node.getIndex());
                    }
                    message.append(']');
                }
            } else {
                if (!firstNode) {
                    message.append('.');
                }
                message.append(node.getName());
=======
            message.append(node.getName());

            if (node.getIndex() != null) {
                message.append(String.format("[%d]", node.getIndex()));
            }

            if (i.hasNext()) {
                message.append('.');
>>>>>>> bf3f5e8f
            }

            firstNode = false;
        }

        message.append(": ").append(violation.getMessage());

        return message.toString();
    }
}<|MERGE_RESOLUTION|>--- conflicted
+++ resolved
@@ -87,10 +87,8 @@
         Path propertyPath = violation.getPropertyPath();
         StringBuilder message = new StringBuilder();
         Iterator<Path.Node> i = propertyPath.iterator();
-<<<<<<< HEAD
+
         boolean firstNode = true;
-=======
->>>>>>> bf3f5e8f
 
         while (i.hasNext()) {
             Path.Node node = i.next();
@@ -99,7 +97,6 @@
                 continue;
             }
 
-<<<<<<< HEAD
             if (node.getKind() == ElementKind.CONTAINER_ELEMENT) {
                 if (node.isInIterable()) {
                     message.append('[');
@@ -115,16 +112,6 @@
                     message.append('.');
                 }
                 message.append(node.getName());
-=======
-            message.append(node.getName());
-
-            if (node.getIndex() != null) {
-                message.append(String.format("[%d]", node.getIndex()));
-            }
-
-            if (i.hasNext()) {
-                message.append('.');
->>>>>>> bf3f5e8f
             }
 
             firstNode = false;
