buildscript {
    repositories {
        maven { url "https://plugins.gradle.org/m2/" }
    }
    dependencies {
        classpath "gradle.plugin.com.energizedwork.webdriver-binaries:webdriver-binaries-gradle-plugin:$webdriverBinariesVersion"
    }
}

apply from: "${rootProject.projectDir}/gradle/geb.gradle"
apply from: "${rootProject.projectDir}/gradle/webdriverbinaries.gradle"

dependencies {
    annotationProcessor project(":inject-java")
    api project(":inject")

    testImplementation dependencyVersion("netty")
    testImplementation project(":http-server-netty")
    testImplementation project(":http-client")
    testImplementation project(":validation")
    testImplementation project(":inject-groovy")
    testImplementation project(":inject-java")
    testImplementation project(":inject-java-test")
    testImplementation project(":tracing")
    testImplementation project(":management")
    testImplementation project(":runtime")
    testImplementation project(":inject")
    testImplementation project(":function-client")
    testImplementation project(":function-web")
    testImplementation project(":session")
    testImplementation dependencyVersion("reactor")
    testImplementation dependencyModuleVersion("micronaut.test", "micronaut-test-junit5"), {
        exclude module:'micronaut-runtime'
        exclude module:'micronaut-inject'
    }
    // Adding these for now since micronaut-test isnt resolving correctly ... probably need to upgrade gradle there too
    testImplementation("org.junit.jupiter:junit-jupiter-api:$junit5Version")

    testImplementation dependencyModuleVersion("micronaut.test", "micronaut-test-spock"), {
        exclude module:'micronaut-runtime'
        exclude module:'micronaut-inject'
    }

    testImplementation dependencyVersion("jcache")
    testImplementation dependencyVersion("jaeger")
    testImplementation dependencyModuleVersion("groovy", "groovy-json")
    // tag::testcontainers-dependencies[]
    testImplementation "org.testcontainers:spock:1.12.4"
    // end::testcontainers-dependencies[]
    testImplementation 'org.awaitility:awaitility:4.0.1'

<<<<<<< HEAD
    testRuntime dependencyVersion("tomcatJdbc")
    testRuntime dependencyVersion("h2")
    testRuntime "org.junit.vintage:junit-vintage-engine:$junit5Version"
    testRuntime "ch.qos.logback:logback-classic:1.2.3"
    testRuntime group: 'com.amazonaws', name: 'aws-java-sdk-lambda', version: '1.11.285'
=======
    testAnnotationProcessor project(":test-suite-helper")
    testAnnotationProcessor project(":inject-java")
    testAnnotationProcessor project(":test-suite")

    testRuntimeOnly dependencyVersion("tomcatJdbc")
    testRuntimeOnly dependencyVersion("h2")
    testRuntimeOnly "org.junit.vintage:junit-vintage-engine:$junit5Version"
    testRuntimeOnly "ch.qos.logback:logback-classic:1.2.3"
    testRuntimeOnly group: 'com.amazonaws', name: 'aws-java-sdk-lambda', version: '1.11.285'
>>>>>>> 0255ab46
}

tasks.withType(Test) {
    useJUnitPlatform()

    jvmArgs('-Dio.netty.leakDetection.level=paranoid')
/*    testLogging {
        showStandardStreams = true
    }
    beforeTest {
        System.out.println("STARTING: ${it.className}.$it.name")
        System.out.flush()
    }
    afterTest {
        System.out.println("FINISHED: ${it.className}.$it.name")
        System.out.flush()
    }*/
}

//compileTestJava.options.fork = true
//compileTestJava.options.forkOptions.jvmArgs = ['-Xdebug', '-Xrunjdwp:transport=dt_socket,server=y,suspend=y,address=5005']<|MERGE_RESOLUTION|>--- conflicted
+++ resolved
@@ -49,13 +49,6 @@
     // end::testcontainers-dependencies[]
     testImplementation 'org.awaitility:awaitility:4.0.1'
 
-<<<<<<< HEAD
-    testRuntime dependencyVersion("tomcatJdbc")
-    testRuntime dependencyVersion("h2")
-    testRuntime "org.junit.vintage:junit-vintage-engine:$junit5Version"
-    testRuntime "ch.qos.logback:logback-classic:1.2.3"
-    testRuntime group: 'com.amazonaws', name: 'aws-java-sdk-lambda', version: '1.11.285'
-=======
     testAnnotationProcessor project(":test-suite-helper")
     testAnnotationProcessor project(":inject-java")
     testAnnotationProcessor project(":test-suite")
@@ -65,7 +58,6 @@
     testRuntimeOnly "org.junit.vintage:junit-vintage-engine:$junit5Version"
     testRuntimeOnly "ch.qos.logback:logback-classic:1.2.3"
     testRuntimeOnly group: 'com.amazonaws', name: 'aws-java-sdk-lambda', version: '1.11.285'
->>>>>>> 0255ab46
 }
 
 tasks.withType(Test) {
